--- conflicted
+++ resolved
@@ -1,41 +1,21 @@
 <link rel="stylesheet" type="text/css" href="/extensions/interactions/EndExploration/static/css/EndExploration.css">
 
 <script type="text/ng-template" id="interaction/EndExploration">
-<<<<<<< HEAD
-  <div ng-if="recommendedExplorationIds.length > 0">
-    <span translate="I18N_PLAYER_RECOMMEND_EXPLORATIONS"> </span>
+  <div ng-if="recommendedExplorationIds.length > 0 || (isInEditorPage && invalidExpIds.length > 0)">
+    <span ng-if="!collectionId" translate="I18N_PLAYER_RECOMMEND_EXPLORATIONS"></span>
+    <span ng-if="collectionId">Continue &#39;<[collectionTitle]>&#39;:</span>
     <div style="color: red;" ng-repeat="expId in invalidExpIds" ng-if="isInEditorPreviewMode">
       <strong translate="I18N_PLAYER_RECOMMEND_EXPLORATIONS_ERROR"></strong> <span translate="I18N_PLAYER_RECOMMEND_EXPLORATIONS_WRONG_ID" translate-values="{expId: <[expId]>}"></span>
-=======
-  <div ng-if="recommendedExplorationIds.length > 0 || (isInEditorPage && invalidExpIds.length > 0)">
-    <span ng-if="!collectionId">Other explorations you might enjoy:</span>
-    <span ng-if="collectionId">Continue &#39;<[collectionTitle]>&#39;:</span>
-    <div style="color: red;" ng-repeat="expId in invalidExpIds">
-      <strong>Error:</strong> no published exploration found with ID '<[expId]>'
->>>>>>> 019d99ab
     </div>
     <oppia-end-exploration-recommended-explorations recommended-exploration-ids="recommendedExplorationIds" recommended-exploration-summaries="recommendedExplorationSummaries" collection-id="collectionId"></oppia-end-exploration-recommended-explorations>
   </div>
 
-<<<<<<< HEAD
-  <div ng-if="!isIframed">
-    <a href="/" ng-if="!isInEditorPreviewMode">
-      <md-button class="md-button-success" translate="I18N_PLAYER_RETURN_TO_GALLERY"></md-button>
-    </a>
-    <a href="#/gui" ng-if="isInEditorPreviewMode">
-      <md-button class="md-button-success" translate="I18N_PLAYER_RETURN_TO_EDITOR"></md-button>
-=======
   <div ng-if="!isIframed && !isInEditorPreviewMode && recommendedExplorationIds.length === 0 && (!isInEditorPage || invalidExpIds.length === 0)">
     <a ng-href="/collection/<[collectionId]>" ng-if="collectionId">
-      <md-button class="md-button-success">
-        Return to <[collectionTitle]>
-      </md-button>
+      <md-button class="md-button-success" translate="I18N_PLAYER_RETURN_TO_COLLECTION" translate-values="{collectionTitle: <[collectionTitle]>}"></md-button>
     </a>
     <a href="/">
-      <md-button class="md-button-success" ng-if="!collectionId">
-        Return to gallery
-      </md-button>
->>>>>>> 019d99ab
+      <md-button class="md-button-success" ng-if="!collectionId" translate="I18N_PLAYER_RETURN_TO_GALLERY"></md-button>
     </a>
   </div>
 </script>
