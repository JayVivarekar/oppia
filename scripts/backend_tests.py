# Copyright 2014 The Oppia Authors. All Rights Reserved.
#
# Licensed under the Apache License, Version 2.0 (the "License");
# you may not use this file except in compliance with the License.
# You may obtain a copy of the License at
#
#      http://www.apache.org/licenses/LICENSE-2.0
#
# Unless required by applicable law or agreed to in writing, software
# distributed under the License is distributed on an "AS-IS" BASIS,
# WITHOUT WARRANTIES OR CONDITIONS OF ANY KIND, either express or implied.
# See the License for the specific language governing permissions and
# limitations under the License.

"""Script for running backend tests in parallel.

This should not be run directly. Instead, navigate to the oppia/ folder and
execute:

    bash scripts/test.sh
"""

import argparse
import datetime
import os
import re
import subprocess
import threading
import time

# DEVELOPERS: Please change this number accordingly when new tests are added
# or removed.
<<<<<<< HEAD
EXPECTED_TEST_COUNT = 310
=======
EXPECTED_TEST_COUNT = 339
>>>>>>> a2d4db9f


COVERAGE_PATH = os.path.join(
    os.getcwd(), '..', 'oppia_tools', 'coverage-3.6', 'coverage')
TEST_RUNNER_PATH = os.path.join(os.getcwd(), 'core', 'tests', 'gae_suite.py')
LOG_LOCK = threading.Lock()
ALL_ERRORS = []
# This should be the same as core.test_utils.LOG_LINE_PREFIX.
LOG_LINE_PREFIX = 'LOG_INFO_TEST: '


_PARSER = argparse.ArgumentParser()
_PARSER.add_argument(
    '--generate_coverage_report',
    help='optional; if specified, generates a coverage report',
    action='store_true')
_PARSER.add_argument(
    '--test_target',
    help='optional dotted module name of the test(s) to run',
    type=str)
_PARSER.add_argument(
    '--test_path',
    help='optional subdirectory path containing the test(s) to run',
    type=str)


def log(message, show_time=False):
    """Logs a message to the terminal.

    If show_time is True, prefixes the message with the current time.
    """
    with LOG_LOCK:
        if show_time:
            print datetime.datetime.now().strftime('%H:%M:%S'), message
        else:
            print message


def run_shell_cmd(exe, stdout=subprocess.PIPE, stderr=subprocess.PIPE):
    """Runs a shell command and captures the stdout and stderr output.

    If the cmd fails, raises Exception. Otherwise, returns a string containing
    the concatenation of the stdout and stderr logs.
    """
    p = subprocess.Popen(exe, stdout=stdout, stderr=stderr)
    last_stdout_str, last_stderr_str = p.communicate()
    last_stdout = last_stdout_str.split('\n')

    if LOG_LINE_PREFIX in last_stdout_str:
        log('')
        for line in last_stdout:
            if line.startswith(LOG_LINE_PREFIX):
                log('INFO: %s' % line[len(LOG_LINE_PREFIX): ])
        log('')

    result = '%s%s' % (last_stdout_str, last_stderr_str)

    if p.returncode != 0:
        raise Exception('Error %s\n%s' % (p.returncode, result))

    return result


class TaskThread(threading.Thread):
    """Runs a task in its own thread."""

    def __init__(self, func, name=None):
        super(TaskThread, self).__init__()
        self.func = func
        self.output = None
        self.exception = None
        self.name = name
        self.finished = False

    def run(self):
        try:
            self.output = self.func()
            log('FINISHED %s: %.1f secs' %
                (self.name, time.time() - self.start_time), show_time=True)
            self.finished = True
        except Exception as e:
            self.exception = e
            if 'KeyboardInterrupt' not in str(self.exception):
                log('ERROR %s: %.1f secs' %
                    (self.name, time.time() - self.start_time), show_time=True)
            self.finished = True


class TestingTaskSpec(object):
    """Executes a set of tests given a test class name."""

    def __init__(self, test_target, generate_coverage_report):
        self.test_target = test_target
        self.generate_coverage_report = generate_coverage_report

    def run(self):
        """Runs all tests corresponding to the given test target."""
        test_target_flag = '--test_target=%s' % self.test_target

        if self.generate_coverage_report:
            exc_list = [
                'python', COVERAGE_PATH, '-xp', TEST_RUNNER_PATH,
                test_target_flag]
        else:
            exc_list = ['python', TEST_RUNNER_PATH, test_target_flag]

        return run_shell_cmd(exc_list)


def _check_all_tasks(tasks):
    """Checks the results of all tasks."""
    running_tasks_data = []

    for task in tasks:
        if task.isAlive():
            running_tasks_data.append('  %s (started %s)' % (
                task.name,
                time.strftime('%H:%M:%S', time.localtime(task.start_time))
            ))

        if task.exception:
            ALL_ERRORS.append(task.exception)

    if running_tasks_data:
        log('----------------------------------------')
        log('Tasks still running:')
        for task_details in running_tasks_data:
            log(task_details)
        log('----------------------------------------')


def _execute_tasks(tasks):
    """Starts all tasks and checks the results."""
    # Start all tasks.
    for task in tasks:
        task.start()
        task.start_time = time.time()

    # Note that the main thread (i.e. the original process that runs this
    # script) is also counted in threading.active_count().
    while threading.active_count() > 1:
        time.sleep(5)
        _check_all_tasks(tasks)


def _get_all_test_targets(test_path=None):
    """Returns a list of test targets for all classes under test_path
    containing tests.
    """
    def _convert_to_test_target(path):
        """Remove the .py suffix and replace all slashes with periods."""
        return os.path.relpath(path, os.getcwd())[:-3].replace('/', '.')

    base_path = os.path.join(os.getcwd(), test_path or '')
    result = []
    for root in os.listdir(base_path):
        if any([s in root for s in ['.git', 'third_party', 'core/tests']]):
            continue
        if root.endswith('_test.py'):
            result.append(_convert_to_test_target(
                os.path.join(base_path, root)))
        for subroot, _, files in os.walk(os.path.join(base_path, root)):
            for f in files:
                if (f.endswith('_test.py') and
                        os.path.join('core', 'tests') not in subroot):
                    result.append(_convert_to_test_target(
                        os.path.join(subroot, f)))

    return result


def main():
    """Run the tests."""
    parsed_args = _PARSER.parse_args()
    if parsed_args.test_target and parsed_args.test_path:
        raise Exception('At most one of test_path and test_target '
                        'should be specified.')
    if parsed_args.test_path and '.' in parsed_args.test_path:
        raise Exception('The delimiter in test_path should be a slash (/)')
    if parsed_args.test_target and '/' in parsed_args.test_target:
        raise Exception('The delimiter in test_target should be a dot (.)')

    if parsed_args.test_target:
        all_test_targets = [parsed_args.test_target]
    else:
        all_test_targets = _get_all_test_targets(
            test_path=parsed_args.test_path)

    # Prepare tasks.
    task_to_taskspec = {}
    tasks = []
    for test_target in all_test_targets:
        test = TestingTaskSpec(
            test_target, parsed_args.generate_coverage_report)
        task = TaskThread(test.run, name=test_target)
        task_to_taskspec[task] = test
        tasks.append(task)

    task_execution_failed = False
    try:
        _execute_tasks(tasks)
    except:
        task_execution_failed = True

    for task in tasks:
        if task.exception:
            log(str(task.exception))

    print ''
    print '+------------------+'
    print '| SUMMARY OF TESTS |'
    print '+------------------+'
    print ''

    # Check we ran all tests as expected.
    total_count = 0
    total_errors = 0
    total_failures = 0
    for task in tasks:
        spec = task_to_taskspec[task]

        if not task.finished:
            print 'CANCELED  %s' % spec.test_target
            test_count = 0
        elif 'No tests were run' in str(task.exception):
            print 'ERROR     %s: No tests found.' % spec.test_target
            test_count = 0
        elif task.exception:
            exc_str = str(task.exception).decode('utf-8')
            print exc_str[exc_str.find('=') : exc_str.rfind('-')]

            tests_failed_regex_match = re.search(
                r'Test suite failed: ([0-9]+) tests run, ([0-9]+) errors, '
                    '([0-9]+) failures',
                str(task.exception))
            test_count = int(tests_failed_regex_match.group(1))
            errors = int(tests_failed_regex_match.group(2))
            failures = int(tests_failed_regex_match.group(3))
            total_errors += errors
            total_failures += failures
            print 'FAILED    %s: %s errors, %s failures' % (
                spec.test_target, errors, failures)
        else:
            tests_run_regex_match = re.search(
                r'Ran ([0-9]+) tests? in ([0-9\.]+)s', task.output)
            test_count = int(tests_run_regex_match.group(1))
            test_time = float(tests_run_regex_match.group(2))
            print ('SUCCESS   %s: %d tests (%.1f secs)' %
                   (spec.test_target, test_count, test_time))

        total_count += test_count

    print ''
    if total_count == 0:
        raise Exception('WARNING: No tests were run.')
    elif (parsed_args.test_path is None and parsed_args.test_target is None
            and total_count != EXPECTED_TEST_COUNT):
        raise Exception(
            'ERROR: Expected %s tests to be run, not %s.' %
            (EXPECTED_TEST_COUNT, total_count))
    else:
        print 'Ran %s test%s in %s test class%s.' % (
            total_count, '' if total_count == 1 else 's',
            len(tasks), '' if len(tasks) == 1 else 'es')

        if total_errors or total_failures:
            print '(%s ERRORS, %s FAILURES)' % (total_errors, total_failures)
        else:
            print 'All tests passed.'

    if task_execution_failed:
        raise Exception('Task execution failed.')


if __name__ == '__main__':
    main()<|MERGE_RESOLUTION|>--- conflicted
+++ resolved
@@ -30,11 +30,7 @@
 
 # DEVELOPERS: Please change this number accordingly when new tests are added
 # or removed.
-<<<<<<< HEAD
-EXPECTED_TEST_COUNT = 310
-=======
-EXPECTED_TEST_COUNT = 339
->>>>>>> a2d4db9f
+EXPECTED_TEST_COUNT = 326
 
 
 COVERAGE_PATH = os.path.join(
