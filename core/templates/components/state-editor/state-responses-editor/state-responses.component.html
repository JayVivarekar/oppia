<div>
  <div class="oppia-editor-card-with-avatar oppia-mobile-collapsible-card">
    <div class="oppia-editor-card-body">
      <div class="state-responses-header-container oppia-mobile-collapsible-card-header">
        <div class="state-responses-header" (click)="toggleResponseCard()">
          <h3 class="oppia-exp-answer-card-header">Learner's Answers and Oppia's Responses</h3>
          <i class="fa fa-caret-down"
             *ngIf="!responseCardIsShown"
             aria-hidden="true">
          </i>
          <i class="fa fa-caret-up"
             *ngIf="responseCardIsShown"
             aria-hidden="true">
          </i>
        </div>
      </div>
      <div class="state-response-container oppia-mobile-collapsible-card-content" *ngIf="responseCardIsShown">
        <div *ngIf="answerGroups && answerGroups.length > 0">
          <div cdkDropList
               (cdkDropListDropped)="drop($event)"
               class="nav oppia-option-list nav-stacked nav-pills"
               role="tablist">
            <div [cdkDragDisabled]="activeAnswerGroupIndex === index ? true : false"
                 cdkDrag
                 *ngFor="let answerGroup of answerGroups; let index = index"
                 [ngClass]="{'active': activeAnswerGroupIndex === index}"
                 class="oppia-sortable-rule-block oppia-prevent-selection">

<<<<<<< HEAD
              <span class="oppia-rule-sort-handle" *ngIf="answerGroups?.length > 1" (mousedown)="changeActiveAnswerGroupIndex(-1)">
                <span *ngIf="editabilityService.isEditable()" class="fas fa-grip-vertical draggable-icon-indicator"></span>
=======
              <span class="oppia-rule-sort-handle" *ngIf="answerGroups.length > 1" (mousedown)="changeActiveAnswerGroupIndex(-1)">
                <span *ngIf="editabilityService.isEditable()" class="material-icons draggable-icon-indicator">drag_indicator</span>
>>>>>>> 4d89cf80
              </span>

              <div class="oppia-rule-header-warning-placement" *ngIf="isSelfLoopThatIsMarkedCorrect(answerGroup.outcome) || isSelfLoopWithNoFeedback(answerGroup.outcome)" (click)="changeActiveAnswerGroupIndex(index)"
                   ngbTooltip="{{getOutcomeTooltip(answerGroup.outcome)}}"
                   placement="bottom">
                <div class="oppia-rule-header-warning-style" >
                  ⚠
                </div>
              </div>
              <a (click)="changeActiveAnswerGroupIndex(index)" class="oppia-rule-tab e2e-test-response-tab" [ngClass]="{'oppia-rule-tab-active': activeAnswerGroupIndex === index}">
                <oppia-response-header [index]="index"
                                       [summary]="summarizeAnswerGroup(answerGroup, getCurrentInteractionId(), getAnswerChoices(), false)"
                                       [shortSummary]="summarizeAnswerGroup(answerGroup, getCurrentInteractionId(), getAnswerChoices(), true)"
                                       [isActive]="index === activeAnswerGroupIndex"
                                       [outcome]="answerGroup.outcome"
                                       [defaultOutcome]="false"
                                       [numRules]="answerGroup.rules.length"
                                       [isResponse]="true"
                                       (navigateToState)="navigateToState.emit($event)">
                </oppia-response-header>
              </a>

              <div *ngIf="activeAnswerGroupIndex === index">
                <div class="oppia-editor-card-section">
                  <div class="oppia-rule-body-container e2e-test-response-body-{{index}}">
                    <oppia-answer-group-editor class="e2e-test-response-body"
                                               [rules]="answerGroup.rules"
                                               [outcome]="answerGroup.outcome"
                                               [taggedSkillMisconceptionId]="answerGroup.taggedSkillMisconceptionId"
                                               (onSaveAnswerGroupFeedback)="saveActiveAnswerGroupFeedback($event)"
                                               (onSaveAnswerGroupDest)="saveActiveAnswerGroupDest($event)"
                                               (onSaveAnswerGroupCorrectnessLabel)="saveActiveAnswerGroupCorrectnessLabel($event)"
                                               (onSaveAnswerGroupRules)="saveActiveAnswerGroupRules($event)"
                                               (onSaveNextContentIdIndex)="sendOnSaveNextContentIdIndex($event)"
                                               (onSaveTaggedMisconception)="saveTaggedMisconception($event)"
                                               [isEditable]="editabilityService.isEditable()"
                                               [displayFeedback]="!isLinearWithNoFeedback(answerGroup.outcome)"
                                               [addState]="addState"
                                               (showMarkAllAudioAsNeedingUpdateModalIfRequired)="sendshowMarkAllAudioAsNeedingUpdateModalIfRequired($event)">
                    </oppia-answer-group-editor>
                  </div>
                  <div class="btn btn-danger oppia-delete-response e2e-test-delete-response"
                       *ngIf="editabilityService.isEditable()"
                       (click)="deleteAnswerGroup($event, index)">
                    Delete Response
                  </div>
                </div>
              </div>
            </div>
          </div>
          <!-- CkDrop End -->
        </div>
        <div>
          <div class="nav oppia-option-list nav-stacked nav-pills" role="tablist">
            <div class="option-list-default" [ngClass]="{'active': activeAnswerGroupIndex === answerGroups.length}">
              <div class="oppia-rule-header-warning-placement"
                   *ngIf="isSelfLoopThatIsMarkedCorrect(defaultOutcome) || (isSelfLoopWithNoFeedback(defaultOutcome) && !suppressDefaultAnswerGroupWarnings())"
                   (click)="changeActiveAnswerGroupIndex(answerGroups.length)"
                   ngbTooltip="{{getOutcomeTooltip(defaultOutcome)}}"
                   placement="bottom">
                <div class="oppia-rule-header-warning-style" >
                  ⚠
                </div>
              </div>
              <a (click)="changeActiveAnswerGroupIndex(answerGroups.length)"
                 class="oppia-sortable-rule-block oppia-rule-tab oppia-default-rule-tab e2e-test-default-response-tab"
                 [ngClass]="{'oppia-rule-tab-active': activeAnswerGroupIndex == answerGroups.length}">
                <oppia-response-header [index]="index"
                                       [isActive]="index === activeAnswerGroupIndex"
                                       [summary]="summarizeDefaultOutcome(defaultOutcome, getCurrentInteractionId(), answerGroups.length, false)"
                                       [shortSummary]="summarizeDefaultOutcome(defaultOutcome, getCurrentInteractionId(), answerGroups.length, true)"
                                       [outcome]="defaultOutcome"
                                       [defaultOutcome]="true"
                                       (navigateToState)="navigateToState.emit($event)"
                                       [isResponse]="true">
                </oppia-response-header>
              </a>

              <div *ngIf="activeAnswerGroupIndex === (answerGroups && answerGroups.length)">
                <div class="oppia-editor-card-section">
                  <div class="oppia-rule-body-container e2e-test-response-body-default">
                    <oppia-answer-group-editor class="e2e-test-response-body"
                                               [rules]="null"
                                               [outcome]="defaultOutcome"
                                               [taggedSkillMisconceptionId]="null"
                                               [isEditable]="editabilityService.isEditable()"
                                               [suppressWarnings]="suppressDefaultAnswerGroupWarnings()"
                                               [displayFeedback]="!isLinearWithNoFeedback(defaultOutcome)"
                                               [addState]="addState"
                                               (onSaveAnswerGroupFeedback)="saveDefaultOutcomeFeedback($event)"
                                               (onSaveAnswerGroupDest)="saveDefaultOutcomeDest($event)"
                                               (onSaveAnswerGroupCorrectnessLabel)="saveDefaultOutcomeCorrectnessLabel($event)"
                                               (onSaveNextContentIdIndex)="sendOnSaveNextContentIdIndex($event)"
                                               (showMarkAllAudioAsNeedingUpdateModalIfRequired)="sendshowMarkAllAudioAsNeedingUpdateModalIfRequired($event)">
                    </oppia-answer-group-editor>
                  </div>
                </div>
              </div>
            </div>
          </div>
        </div>
        <div class="oppia-add-response-button-container">
          <div *ngIf="editabilityService.isEditableOutsideTutorialMode() && !isCurrentInteractionLinear() && editabilityService.isEditable()">
            <button type="button" class="btn btn-secondary oppia-add-response-button e2e-test-open-add-response-modal" (click)="openAddAnswerGroupModal()">
              + ADD RESPONSE
            </button>
          </div>
        </div>
        <div *ngIf="!isInQuestionMode()" class="solicit-answer-checkbox">
          <span *ngIf="!isCurrentInteractionTrivial()" [hidden]="!enableSolicitAnswerDetailsFeature" class="solicit-answer-details-span">
            <input id="label-target-solicit-answer-details-checkbox" type="checkbox" class="e2e-test-solicit-answer-details-checkbox" (change)="onChangeSolicitAnswerDetails()" [(ngModel)]="stateSolicitAnswerDetailsService.displayed" [disabled]="!editabilityService.isEditable()">
            <label for="label-target-solicit-answer-details-checkbox">Solicit Answer Details</label>
          </span>
        </div>
        <div *ngIf="isInQuestionMode() && answerGroups && answerGroups.length > 0 && (containsOptionalMisconceptions || getUnaddressedMisconceptionNames(misconceptionsBySkill).length)" class="misconception-parent-card">
          <h3>Misconceptions</h3>
          <small class="text-muted">The following must be addressed by tagging to an incorrect answer. If a misconception is not relevant to this question, mark it as "Not Applicable".</small>
          <div class="pt-4" *ngIf="getUnaddressedMisconceptionNames(misconceptionsBySkill).length">
            <h4 class="pl-3">Compulsory</h4>
            <p *ngFor="let misconceptionName of getUnaddressedMisconceptionNames(misconceptionsBySkill); let index = index" class="misconception-list-item">
              {{misconceptionName}}
            </p>
          </div>
          <div class="pt-4">
            <h4 class="pl-3" *ngIf="containsOptionalMisconceptions">Optional</h4>
            <div *ngFor="let misconception of misconceptionsBySkill | keyvalue; let index = index">
              <div *ngFor="let misconception of misconception.skill">
                <div *ngIf="!misconception.isMandatory()"
                     class="misconception-list-item optional-misconception-list-item"
                     [ngClass]="{'optional-misconception-list-no-action': isNoActionExpected(misconception.skillId + '-' + misconception.getId())}">
                  <div>
                    <div>
                      {{misconception.getName()}}
                      <span class="pl-3" *ngIf="!isNoActionExpected(misconception.skillId + '-' + misconception.getId())">⚠️</span>
                    </div>
                    <div class="small text-muted" ng-bind="getOptionalSkillMisconceptionStatus(skillId + '-' + misconception.getId())"></div>
                  </div>
                  <div *ngIf="misconception.skillId + '-' + misconception.getId() === activeEditOption" class="optional-misconception-edit-options">
                    <div *ngIf="inapplicableSkillMisconceptionIds.includes(misconception.skillId + '-' + misconception.getId())"
                         (click)="updateOptionalMisconceptionIdStatus(misconception.skillId + '-' + misconception.getId(), true)"
                         (mouseleave)="setActiveEditOption(null)">
                        Mark as "Applicable"
                    </div>
                    <div *ngIf="!inapplicableSkillMisconceptionIds.includes(misconception.skillId + '-' + misconception.getId())"
                         (click)="updateOptionalMisconceptionIdStatus(misconception.skillId + '-' + misconception.getId(), false)"
                         (mouseleave)="setActiveEditOption(null)">
                        Mark as "Not Applicable"
                    </div>
                  </div>
                  <div *ngIf="editabilityService.isEditable()"
                       (click)="setActiveEditOption(misconception.skillId + '-' + misconception.getId())"
                       class="fas fa-ellipsis-v optional-misconception-options-button"
                       [ngClass]="{'d-none': getOptionalSkillMisconceptionStatus(misconception.skillId + '-' + misconception.getId()) === 'Assigned'}">
                  </div>
                </div>
              </div>
            </div>
          </div>
        </div>
      </div>
    </div>
  </div>
</div>

<style>
  .oppia-delete-response {
    margin: 20px 10px 0;
  }

  .option-list-default {
    border: solid 1px #ccc;
    border-radius: 4px;
    display: flex;
    flex-direction: column;
    margin: 0;
    padding: 0;
  }

  .cdk-drag-placeholder {
    opacity: 0;
  }

  .cdk-drag-animating {
    transition: transform 250ms cubic-bezier(0, 0, 0.2, 1);
  }

  .oppia-sortable-rule-block {
    border: solid 1px #ccc;
    border-radius: 4px;
    box-sizing: border-box;
    color: rgba(0, 0, 0, 0.87);
    cursor: pointer;
    display: flex;
    flex-direction: column;
    justify-content: space-between;
    position: relative;
    width: 100%;
  }

  .oppia-rule-sort-handle {
    padding-right: 2px;
    position: absolute;
    top: 9px;
  }

  .oppia-option-list {
    display: block;
    max-width: 100%;
    min-height: 60px;
    overflow: hidden;
    width: 500px;
  }

  .oppia-option-list.cdk-drop-list-dragging .oppia-sortable-rule-block:not(.cdk-drag-placeholder) {
    transition: transform 250ms cubic-bezier(0, 0, 0.2, 1);
  }

  state-responses .state-responses-header-container {
    padding: 15px 20px 15px 30px
  }

  .state-responses-header {
    align-content: center;
    align-items: center;
    display: flex;
    justify-content: space-between;
    padding: 15px 20px 15px;
  }

  .oppia-exp-answer-card-header {
    font-size: 18px;
  }

  .solicit-answer-checkbox label {
    margin-bottom: 0;
  }

  .nav-pills > div {
    box-shadow: 1px 2px 5px #939393;
    margin: 8px 0;
  }

  .nav-pills > div > a.oppia-rule-tab {
    background: #e0f2f1 !important;
  }

  .state-response-container {
    padding: 15px 30px;
  }

  .oppia-add-response-button-container {
    margin: 22px 0;
  }

  .solicit-answer-checkbox {
    padding-bottom: 20px;
  }

  .misconception-parent-card {
    border-top: 1px solid #707070;
    padding: 20px;
  }

  .misconception-parent-card h3 {
    font-size: 1.75rem;
  }

  .misconception-list-item {
    background-color: #fff5c8;
    border: 2px solid #827127;
    border-radius: 4px;
    margin: 10px;
    padding: 15px;
  }

  .optional-misconception-list-item {
    display: grid;
    grid-template-columns: 1fr auto;
    position: relative;
    word-break: break-word;
  }

  .optional-misconception-options-button {
    cursor: pointer;
    display: grid;
    place-content: center;
  }

  .optional-misconception-edit-options {
    background-color: #fff;
    border: 2px solid #000;
    border-radius: 4px;
    cursor: pointer;
    padding: 0.3rem;
    position: absolute;
    right: -15%;
    text-align: center;
    top: calc(100% - 0.75em);
    width: 15em;
    z-index: 1;
  }

  .optional-misconception-list-no-action {
    background-color: #fff;
    border: 2px solid #999;
  }

  @media screen and (max-width: 768px) {
    state-responses .state-response-container {
      padding: 15px 10px;
    }

    .oppia-editor-card-section {
      padding: 10px;
    }

    state-responses .solicit-answer-checkbox {
      width: 100%;
    }

    .state-responses-header-container {
      padding: 0;
    }

    .state-responses-header i {
      display: block;
    }

    .state-responses-header {
      padding: 16px;
    }

    .oppia-editor-card-with-avatar {
      margin-top: 20px;
    }
  }
</style><|MERGE_RESOLUTION|>--- conflicted
+++ resolved
@@ -26,13 +26,8 @@
                  [ngClass]="{'active': activeAnswerGroupIndex === index}"
                  class="oppia-sortable-rule-block oppia-prevent-selection">
 
-<<<<<<< HEAD
               <span class="oppia-rule-sort-handle" *ngIf="answerGroups?.length > 1" (mousedown)="changeActiveAnswerGroupIndex(-1)">
                 <span *ngIf="editabilityService.isEditable()" class="fas fa-grip-vertical draggable-icon-indicator"></span>
-=======
-              <span class="oppia-rule-sort-handle" *ngIf="answerGroups.length > 1" (mousedown)="changeActiveAnswerGroupIndex(-1)">
-                <span *ngIf="editabilityService.isEditable()" class="material-icons draggable-icon-indicator">drag_indicator</span>
->>>>>>> 4d89cf80
               </span>
 
               <div class="oppia-rule-header-warning-placement" *ngIf="isSelfLoopThatIsMarkedCorrect(answerGroup.outcome) || isSelfLoopWithNoFeedback(answerGroup.outcome)" (click)="changeActiveAnswerGroupIndex(index)"
