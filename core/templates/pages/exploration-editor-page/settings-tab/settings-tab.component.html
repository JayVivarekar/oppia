<div class="oppia-settings-container">
  <md-card class="oppia-editor-card oppia-settings-card-container oppia-basic-settings-card oppia-mobile-collapsible-card">
    <div class="oppia-basic-settings-header oppia-mobile-collapsible-card-header" ng-click="$ctrl.toggleCards('settings')">
      <h3>Basic Settings</h3>
      <i class="fa fa-caret-down"
         ng-if="!$ctrl.basicSettingIsShown"
         aria-hidden="true">
      </i>
      <i class="fa fa-caret-up"
         ng-if="$ctrl.basicSettingIsShown"
         aria-hidden="true">
      </i>
    </div>

    <div class="oppia-mobile-collapsible-card-content protractor-test-settings-container" ng-if="$ctrl.basicSettingIsShown">
      <div class="col-lg-12 col-md-12 col-sm-12">
        <div ng-if="$ctrl.EditabilityService.isEditable()">
          <div role="form" class="form-horizontal">
            <div class="oppia-settings-input-group">
              <exploration-title-editor label-text="Title"
                                        focus-label="<[::$ctrl.EXPLORATION_TITLE_INPUT_FOCUS_LABEL]>"
                                        on-input-field-blur="$ctrl.saveExplorationTitle()">
              </exploration-title-editor>
            </div>
            <div class="oppia-settings-input-group">
              <exploration-objective-editor label-text="Goal"
                                            on-input-field-blur="$ctrl.saveExplorationObjective()">
              </exploration-objective-editor>
            </div>

            <div ng-class="{'has-error': !$ctrl.explorationCategoryService.displayed}" class="oppia-settings-input-group">
              <label for="explorationCategory" class="d-block">Category</label>
              <div>
                <div ng-if="$ctrl.hasPageLoaded">
                  <select2-dropdown id="explorationCategory"
                                    class="protractor-test-exploration-category-input"
                                    item="$ctrl.explorationCategoryService.displayed"
                                    choices="$ctrl.CATEGORY_LIST_FOR_SELECT2"
                                    placeholder="Choose or type new"
                                    new-choice-regex="^[A-Z a-z]+$"
                                    on-selection-change="$ctrl.saveExplorationCategory()"
                                    width="100%"
                                    invalid-search-term-message="Invalid category name">
                  </select2-dropdown>
                </div>
              </div>
            </div>
            <div class="oppia-settings-input-group">
              <label for="explorationLanguageCode" class="d-block">Language</label>
              <div>
                <div>
                  <select id="explorationLanguageCode" class="form-control protractor-test-exploration-language-select" ng-model="$ctrl.explorationLanguageCodeService.displayed" ng-change="$ctrl.saveExplorationLanguageCode()" ng-options="lc.code as lc.description for lc in $ctrl.explorationLanguageCodeService.getSupportedContentLanguages()" width="100%">
                  </select>
                </div>
                <div>
                  <span class="form-text secondary-info-text">
                    <em>
                      Don't see the language you want? <a href="https://github.com/oppia/oppia/issues/new?title=Please%20add%20a%20new%20language%20choice%20to%20the%20exploration%20settings%20tab&body=Please%20add%20the%20language%20choice%20%7B%7BYOUR_LANGUAGE_HERE%7D%7D%20to%20the%20exploration%20settings%20tab.%0A%0AHere%20is%20a%20link%20to%20an%20exploration%20that%20uses%20it:%20%7B%7BINSERT_LINK_HERE%7D%7D" target="_blank" rel="noopener">Tell us.</a>
                    </em>
                  </span>
                </div>
              </div>
            </div>
            <div class="oppia-settings-input-group">
              <label for="explorationInitStateName" class="d-block">Name of first card</label>
              <div>
                <div>
                  <select id="explorationInitStateName" class="form-control protractor-test-initial-state-select" ng-model="$ctrl.explorationInitStateNameService.displayed" ng-change="$ctrl.saveExplorationInitStateName()" ng-options="name as name for name in $ctrl.stateNames track by name" width="85%">
                  </select>
                </div>
                <div>
                  <span class="form-text secondary-info-text">
                    <em>This is the first card the learner sees when playing your exploration.</em>
                  </span>
                </div>
              </div>
            </div>
            <div class="oppia-settings-input-group">
              <label for="explorationTags" class="d-block">Tags</label>
              <div>
                <div>
                  <div ng-if="$ctrl.hasPageLoaded">
                    <select2-dropdown item="$ctrl.explorationTagsService.displayed"
                                      choices="$ctrl.explorationTagsService.displayed"
                                      allow-multiple-choices="true"
                                      invalid-search-term-message="Add a new tag (using lowercase letters and spaces)..."
                                      new-choice-regex="<[::$ctrl.TAG_REGEX]>"
                                      width="100%"
                                      placeholder="Skills, concepts, topics..."
                                      on-selection-change="$ctrl.saveExplorationTags()">
                    </select2-dropdown>
                  </div>
                </div>
              </div>
              <div>
                <span class="form-text secondary-info-text">
                  <em>Tags help learners discover your exploration when searching.</em>
                </span>
              </div>
            </div>
            <div class="text-right">
              <button type="button" class="btn btn-secondary protractor-test-open-preview-summary-modal"
                      ng-click="$ctrl.previewSummaryTile()"
                      title="Preview this exploration's summary card">
                Preview Summary
              </button>
            </div>
          </div>
        </div>

        <div ng-if="!$ctrl.EditabilityService.isEditable()">
          <div class="row">
            <div class="col-lg-2 col-md-2 col-sm-2 float-left">
              <label for="explorationTitle">
                Title
              </label>
            </div>
            <div class="col-lg-10 col-md-10 col-sm-10">
              <span id="explorationTitle" type="text">
                <[$ctrl.explorationTitleService.displayed]>
              </span>
            </div>
          </div>

          <div class="row">
            <div class="col-lg-2 col-md-2 col-sm-2 float-left">
              <label for="explorationObjective">
                Goal
              </label>
            </div>
            <div class="col-lg-10 col-md-10 col-sm-10">
              <span id="explorationObjective" type="text">
                <[$ctrl.explorationObjectiveService.displayed]>
              </span>
            </div>
          </div>

          <div class="row">
            <div class="col-lg-2 col-md-2 col-sm-2 float-left">
              <label for="explorationCategory">
                Category
              </label>
            </div>
            <div class="col-lg-10 col-md-10 col-sm-10">
              <span id="explorationCategory" type="text">
                <[$ctrl.explorationCategoryService.displayed]>
              </span>
            </div>
          </div>

          <div class="row">
            <div class="col-lg-2 col-md-2 col-sm-2 float-left">
              <label for="explorationLanguageCode">Language</label>
            </div>
            <div class="col-lg-10 col-md-10 col-sm-10">
              <[$ctrl.explorationLanguageCodeService.getCurrentLanguageDescription()]>
            </div>
          </div>

          <div class="row">
            <div class="col-lg-2 col-md-2 col-sm-2 float-left">
              <label for="explorationInitStateName">First State</label>
            </div>
            <div class="col-lg-10 col-md-10 col-sm-10">
              <[$ctrl.explorationInitStateNameService.displayed]>
            </div>
          </div>
        </div>
      </div>
    </div>
  </md-card>

  <md-card class="oppia-settings-card-container oppia-advanced-features-card oppia-editor-card oppia-mobile-collapsible-card" ng-if="$ctrl.EditabilityService.isEditable()">
    <div class="oppia-basic-settings-header oppia-mobile-collapsible-card-header" ng-click="$ctrl.toggleCards('advanced_features')">
      <h3>Advanced Features</h3>
      <i class="fa fa-caret-down"
         ng-if="!$ctrl.advancedFeaturesIsShown"
         aria-hidden="true">
      </i>
      <i class="fa fa-caret-up"
         ng-if="$ctrl.advancedFeaturesIsShown"
         aria-hidden="true">
      </i>
    </div>

    <div ng-if="$ctrl.advancedFeaturesIsShown" class="oppia-mobile-collapsible-card-content">
      <div role="form" class="form-horizontal" ng-if="$ctrl.areParametersUsed()">
        <div class="oppia-features-header">
          <label for="$ctrl.enableParameters">
            Parameters
          </label>
          <div>
            <div class="oppia-on-off-switch">
              <input span ng-if="$ctrl.areParametersEnabled()" type="checkbox" class="oppia-on-off-switch-checkbox" id="parameter-switch" checked disabled>
              <input span ng-if="!$ctrl.areParametersEnabled()" ng-disabled="$ctrl.explorationIsLinkedToStory" type="checkbox" class="oppia-on-off-switch-checkbox" id="parameter-switch" ng-click="$ctrl.enableParameters()">
              <label class="oppia-on-off-switch-label protractor-test-enable-parameters" for="parameter-switch">
                <span class="oppia-on-off-switch-inner"></span>
                <span class="oppia-on-off-switch-main"></span>
              </label>
            </div>
          </div>
        </div>
        <span class="form-text secondary-info-text">
          Parameters are values that change as the learner moves between cards (<a href="http://oppia.github.io/#/Parameters" target="_blank" rel="noopener">more info</a>).
        </span>
        <span class="form-text secondary-info-text" ng-if="$ctrl.explorationIsLinkedToStory">
          Explorations in a story cannot have parameters enabled.
        </span>
      </div>
      <hr class="oppia-feature-separator">
      <div>
        <div>
          <div role="form" class="form-horizontal">
            <div class="oppia-features-header">
              <label for="enableAutomaticTextToSpeech">
                Automatic Text-to-speech
              </label>
              <div>
                <div class="oppia-on-off-switch">
                  <input type="checkbox" ng-if="$ctrl.isAutomaticTextToSpeechEnabled()" class="oppia-on-off-switch-checkbox" id="text-speech-switch" ng-click="$ctrl.toggleAutomaticTextToSpeech()" checked>
                  <input type="checkbox" ng-if="!$ctrl.isAutomaticTextToSpeechEnabled()" class="oppia-on-off-switch-checkbox" id="text-speech-switch" ng-click="$ctrl.toggleAutomaticTextToSpeech()">
                  <label class="oppia-on-off-switch-label" for="text-speech-switch">
                    <span class="oppia-on-off-switch-inner"></span>
                    <span class="oppia-on-off-switch-main"></span>
                  </label>
                </div>
              </div>
            </div>
            <span class="form-text secondary-info-text">
              Automatic text-to-speech generates audio from your content for learners to listen to. It is recommended that you disable this feature if creating an exploration whose content consists of multiple languages.
            </span>
          </div>
        </div>
      </div>
      <hr class="oppia-feature-separator">
      <div role="form" class="form-horizontal">
        <div class="oppia-features-header">
          <label for="enableCorrectnessFeedback">
            Correctness Feedback
          </label>
          <div>
            <div class="oppia-on-off-switch">
              <input type="checkbox" ng-if="!$ctrl.isCorrectnessFeedbackEnabled()" class="oppia-on-off-switch-checkbox" id="correctness-switch" ng-click="$ctrl.toggleCorrectnessFeedback()">
              <input type="checkbox" ng-if="$ctrl.isCorrectnessFeedbackEnabled()" ng-disabled="$ctrl.explorationIsLinkedToStory" class="oppia-on-off-switch-checkbox" id="correctness-switch" ng-click="$ctrl.toggleCorrectnessFeedback()" checked>
              <label class="oppia-on-off-switch-label protractor-test-enable-mark-correctness-feedback" for="correctness-switch">
                <span class="oppia-on-off-switch-inner"></span>
                <span class="oppia-on-off-switch-main"></span>
              </label>
            </div>
          </div>
        </div>
        <span class="form-text secondary-info-text">
          Correctness feedback allows the user to categorise answer groups as correct or incorrect.
        </span>
        <span class="form-text secondary-info-text" ng-if="$ctrl.explorationIsLinkedToStory && $ctrl.isCorrectnessFeedbackEnabled()">
          Correctness feedback cannot be disabled for an exploration linked to a story.
        </span>
      </div>
      <hr class="oppia-feature-separator">
    </div>

  </md-card>

  <md-card class="oppia-settings-card-container oppia-editor-card oppia-roles-editor-card oppia-mobile-collapsible-card">
    <div ng-if="$ctrl.ExplorationRightsService.ownerNames.length > 0 && !$ctrl.ExplorationRightsService.isCloned()">
      <div class="oppia-roles-container">
        <div class="oppia-basic-settings-header oppia-mobile-collapsible-card-header" ng-click="$ctrl.toggleCards('roles')">
          <h3>Roles</h3>
          <i class="fa fa-caret-down"
             ng-if="!$ctrl.rolesCardIsShown"
             aria-hidden="true">
          </i>
          <i class="fa fa-caret-up"
             ng-if="$ctrl.rolesCardIsShown"
             aria-hidden="true">
          </i>
        </div>
        <div class="oppia-mobile-collapsible-card-content" ng-if="$ctrl.rolesCardIsShown">
          <div ng-if="$ctrl.canModifyRoles" ng-hide="$ctrl.isRolesFormOpen" class="oppia-edit-roles-btn-container">
            <span ng-click="$ctrl.openEditRolesForm()" class="oppia-edit-roles-btn protractor-test-edit-roles">
              EDIT
            </span>
          </div>

          <div ng-show="$ctrl.ExplorationRightsService.ownerNames.length > 0">
            <strong>Managers</strong>
            <ul>
              <li ng-repeat="ownerName in $ctrl.ExplorationRightsService.ownerNames track by $index">
                <div class="oppia-user-list-item">
                  <span><[ownerName]></span>
                  <span ng-hide="!$ctrl.isRolesFormOpen || ownerName === $ctrl.loggedInUser" uib-tooltip="Remove user" type="button" class="material-icons oppia-delete-user-button" ng-click="$ctrl.removeRole(ownerName, 'Managers')">highlight_off
                  </span>
                </div>
              </li>
            </ul>
          </div>

          <div ng-show="$ctrl.ExplorationRightsService.editorNames.length > 0">
            <strong>Collaborators</strong>
            <ul>
              <li ng-repeat="editorName in $ctrl.ExplorationRightsService.editorNames track by $index">
                <div  class="oppia-user-list-item">
                  <span><[editorName]></span>
                  <span ng-hide="!$ctrl.isRolesFormOpen" type="button" uib-tooltip="Remove user" class="material-icons oppia-delete-user-button" ng-click="$ctrl.removeRole(editorName, 'Collaborators')">highlight_off
                  </span>
                </div>
              </li>
            </ul>
          </div>

<<<<<<< HEAD
=======
          <div ng-show="$ctrl.ExplorationRightsService.voiceArtistNames.length > 0">
            <strong>Voice Artists</strong>
            <ul>
              <li ng-repeat="voiceArtistName in $ctrl.ExplorationRightsService.voiceArtistNames track by $index">
                <div class="oppia-user-list-item">
                  <span><[voiceArtistName]></span>
                  <span ng-hide="!$ctrl.isRolesFormOpen" type="button" uib-tooltip="Remove user" class="material-icons oppia-delete-user-button" ng-click="$ctrl.removeRole(voiceArtistName, 'Voice Artists')">highlight_off
                  </span>
                </div>
              </li>
            </ul>
          </div>
>>>>>>> 4034f8c2

          <div ng-show="$ctrl.ExplorationRightsService.viewerNames.length > 0">
            <strong>Playtesters</strong>
            <ul>
              <li ng-repeat="viewerName in $ctrl.ExplorationRightsService.viewerNames track by $index">
                <div class="oppia-user-list-item">
                  <span><[viewerName]></span>
                  <span ng-hide="!$ctrl.isRolesFormOpen" type="button" uib-tooltip="Remove user" class="material-icons oppia-delete-user-button" ng-click="$ctrl.removeRole(viewerName, 'Playtesters')">highlight_off
                  </span>
                </div>
              </li>
            </ul>
          </div>

          <div ng-if="$ctrl.canModifyRoles" ng-show="$ctrl.isRolesFormOpen">
            <strong>Add or Change Role</strong>
            <div class="form-group">
              <form ng-submit="$ctrl.editRole($ctrl.newMemberUsername, $ctrl.newMemberRole.value)">
                <label for="$ctrl.newMemberUsername">Username of invited user</label>
                <div>
                  <input type="text" id="$ctrl.newMemberUsername" class="form-control protractor-test-role-username" ng-model="$ctrl.newMemberUsername" placeholder="username" ng-blur="$ctrl.onRolesFormUsernameBlur()">
                </div>
                <br>
                <label for="$ctrl.newMemberRole">Role of invited user</label>
                <div>
                  <select ng-model="$ctrl.newMemberRole" class="form-control oppia-role-select protractor-test-role-select" ng-options="r.name for r in $ctrl.ROLES" ng-blur="$ctrl.onRolesFormUsernameBlur()">
                  </select>
                  <span class="form-text">
                    <p>Note that managers also have the permissions of collaborators, collaborators also have the permissions of voice artists, and voice artists also have the permissions of viewers.</p>
                  </span>
                </div>

                <input type="submit" class="btn btn-secondary protractor-test-save-role" value="Save" ng-disabled="!$ctrl.rolesSaveButtonEnabled">
                <button type="button" class="btn btn-secondary" ng-click="$ctrl.closeEditRolesForm()" ng-show="$ctrl.isRolesFormOpen">
                  Cancel
                </button>
                <p ng-show="!$ctrl.rolesSaveButtonEnabled" class="text-danger protractor-test-title-warning"><[$ctrl.errorMessage]></p>
              </form>
            </div>
          </div>
        </div>
      </div>
    </div>
  </md-card>

    <md-card class="oppia-settings-card-container oppia-editor-card oppia-roles-editor-card oppia-mobile-collapsible-card">
    <div ng-if="$ctrl.ExplorationRightsService.ownerNames.length > 0 && !$ctrl.ExplorationRightsService.isCloned()">
      <div class="oppia-roles-container">
        <div class="oppia-basic-settings-header oppia-mobile-collapsible-card-header" ng-click="$ctrl.toggleCards('roles')">
          <h3>Voice Artists</h3>
          <i class="fa fa-caret-down"
             ng-if="!$ctrl.rolesCardIsShown"
             aria-hidden="true">
          </i>
          <i class="fa fa-caret-up"
             ng-if="$ctrl.rolesCardIsShown"
             aria-hidden="true">
          </i>
        </div>
        <div class="oppia-mobile-collapsible-card-content" ng-if="$ctrl.rolesCardIsShown">
          <p ng-if="!$ctrl.ExplorationRightsService.voiceArtistNames.length">
            No voice artists are assigned to this exploration.
          </p>
          <div ng-if="$ctrl.canAssignVoiceartist" ng-hide="$ctrl.isVoiceoverFormOpen" class="oppia-edit-roles-btn-container">
            <span ng-click="$ctrl.openVoiceoverRolesForm()" class="oppia-edit-roles-btn protractor-test-edit-roles">
              EDIT
            </span>
          </div>

          <div ng-show="$ctrl.ExplorationRightsService.voiceArtistNames.length > 0">
            <ul>
              <li ng-repeat="voiceArtistName in $ctrl.ExplorationRightsService.voiceArtistNames track by $index">
                <[voiceArtistName]>
              </li>
            </ul>
          </div>

          <div ng-if="$ctrl.canAssignVoiceartist" ng-show="$ctrl.isVoiceoverFormOpen">
            <div class="form-group">
              <form ng-submit="$ctrl.editRole($ctrl.newVoiceartistUsername, 'voice artist')">
                <label for="$ctrl.newVoiceartistUsername">Username: </label>
                <div>
                  <input type="text" id="$ctrl.newVoiceartistUsername" class="form-control protractor-test-role-username" ng-model="$ctrl.newVoiceartistUsername" placeholder="username">
                </div>
                <br>
                <div>
                  <span class="form-text">
                    <p></p>
                  </span>
                </div>

                <input type="submit" class="btn btn-secondary protractor-test-save-role" value="Save" ng-disabled="!$ctrl.isTitlePresent()">
                <button type="button" class="btn btn-secondary" ng-click="$ctrl.closeVoiceoverForm()" ng-show="$ctrl.isVoiceoverFormOpen">
                  Cancel
                </button>
                <p ng-show="!$ctrl.isTitlePresent()" class="text-danger protractor-test-title-warning">Please provide a title before inviting.</p>
              </form>
            </div>
          </div>
        </div>
      </div>
    </div>
  </md-card>

  <md-card class="oppia-settings-card-container oppia-editor-card oppia-permissions-card oppia-mobile-collapsible-card">
    <div>
      <div class="oppia-basic-settings-header oppia-mobile-collapsible-card-header" ng-click="$ctrl.toggleCards('permissions')">
        <h3>Permissions</h3>
        <i class="fa fa-caret-down"
           ng-if="!$ctrl.permissionsCardIsShown"
           aria-hidden="true">
        </i>
        <i class="fa fa-caret-up"
           ng-if="$ctrl.permissionsCardIsShown"
           aria-hidden="true">
        </i>
      </div>
      <div class="oppia-mobile-collapsible-card-content" ng-if="$ctrl.permissionsCardIsShown">
        <p ng-if="$ctrl.ExplorationRightsService.isPrivate() && $ctrl.ExplorationRightsService.viewableIfPrivate()">
          This exploration is <strong>private</strong>. Anyone with the link can access it.
        </p>
        <p ng-if="$ctrl.ExplorationRightsService.isPrivate() && !$ctrl.ExplorationRightsService.viewableIfPrivate()">
          This exploration is <strong>private</strong>. Only invited users, moderators and site admins can
          access it.
        </p>
        <p ng-if="!$ctrl.ExplorationRightsService.isPrivate()">
          This exploration is <strong>public</strong>: anyone can access it.
        </p>

        <p ng-if="!$ctrl.ExplorationRightsService.isPrivate() || $ctrl.ExplorationRightsService.viewableIfPrivate()">
          <em>Link to share:</em>
          <input class="form-control" type="text" value="<[$ctrl.getExplorePageUrl(explorationId)]>" readonly="readonly" onClick="this.select();">
        </p>

        <br>

        <p ng-if="$ctrl.ExplorationRightsService.isPrivate()">
          It is <strong>not shown</strong> in the Oppia library.
        </p>
        <p ng-if="!$ctrl.ExplorationRightsService.isPrivate()">
          It is <strong>available</strong> in the Oppia library.
        </p>

        <div ng-if="$ctrl.ExplorationRightsService.ownerNames.length === 0 && !$ctrl.ExplorationRightsService.isCloned()">
          <h3>Permissions</h3>
          <div class="protractor-test-is-community-owned">
            This exploration is <strong>public</strong> and <strong>community-editable</strong>.
            <p ng-if="!$ctrl.ExplorationRightsService.isPrivate()">
              It is <strong>available</strong> in the Oppia library.
            </p>
          </div>
        </div>

        <div ng-if="$ctrl.ExplorationRightsService.isCloned()">
          <h3>Status</h3>
          <div>
            This exploration was <strong>cloned</strong> from another exploration.
          </div>
        </div>
      </div>
    </div>
  </md-card>

  <md-card class="oppia-settings-card-container oppia-editor-card oppia-feedback-card oppia-mobile-collapsible-card" ng-if="$ctrl.EditabilityService.isEditable()">
    <div class="oppia-basic-settings-header oppia-mobile-collapsible-card-header" ng-click="$ctrl.toggleCards('feedback')">
      <h3>Feedback/Suggestion Email Preferences</h3>
      <i class="fa fa-caret-down"
         ng-if="!$ctrl.feedbackCardIsShown"
         aria-hidden="true">
      </i>
      <i class="fa fa-caret-up"
         ng-if="$ctrl.feedbackCardIsShown"
         aria-hidden="true">
      </i>
    </div>
    <div class="oppia-mobile-collapsible-card-content" ng-if="$ctrl.feedbackCardIsShown">
      <div role="form" class="form-horizontal">
        <div class="oppia-features-header">
          <label for="FeedbackNotifications">
            Feedback emails
          </label>
          <div>
            <div class="oppia-on-off-switch">
              <input span ng-if="$ctrl.UserEmailPreferencesService.areFeedbackNotificationsMuted()" type="checkbox" class="oppia-on-off-switch-checkbox" id="feedback-switch" checked ng-click="$ctrl.unmuteFeedbackNotifications()">
              <input span ng-if="!$ctrl.UserEmailPreferencesService.areFeedbackNotificationsMuted()" type="checkbox" class="oppia-on-off-switch-checkbox" id="feedback-switch" ng-click="$ctrl.muteFeedbackNotifications()">
              <label class="oppia-on-off-switch-label protractor-test-enable-fallbacks" for="feedback-switch">
                <span class="oppia-on-off-switch-inner"></span>
                <span class="oppia-on-off-switch-main"></span>
              </label>
            </div>
          </div>
        </div>
        <span class="form-text secondary-info-text" ng-if="!$ctrl.UserEmailPreferencesService.areFeedbackNotificationsMuted()">
          You are currently receiving notifications of new feedback for this exploration.
        </span>
        <span class="form-text secondary-info-text" ng-if="$ctrl.UserEmailPreferencesService.areFeedbackNotificationsMuted()">
          You have muted feedback notifications for this exploration. You will not receive an email when new feedback is submitted.
        </span>
      </div>
      <hr class="oppia-feature-separator">
      <div role="form" class="form-horizontal">
        <div class="oppia-features-header">
          <label for="SuggestionNotifications">
            Suggestion emails
          </label>
          <div>
            <div class="oppia-on-off-switch">
              <input span ng-if="$ctrl.UserEmailPreferencesService.areSuggestionNotificationsMuted()" type="checkbox" class="oppia-on-off-switch-checkbox protractor-test-enable-fallbacks" id="suggestion-switch" checked ng-click="$ctrl.unmuteSuggestionNotifications()">
              <input span ng-if="!$ctrl.UserEmailPreferencesService.areSuggestionNotificationsMuted()" type="checkbox" class="oppia-on-off-switch-checkbox protractor-test-enable-fallbacks" id="suggestion-switch" ng-click="$ctrl.muteSuggestionNotifications()">
              <label class="oppia-on-off-switch-label" for="suggestion-switch">
                <span class="oppia-on-off-switch-inner"></span>
                <span class="oppia-on-off-switch-main"></span>
              </label>
            </div>
          </div>
          <span class="form-text secondary-info-text" ng-if="!$ctrl.UserEmailPreferencesService.areSuggestionNotificationsMuted()">
            You are currently receiving notifications of new suggestions for this exploration.
          </span>
          <span class="form-text secondary-info-text" ng-if="$ctrl.UserEmailPreferencesService.areSuggestionNotificationsMuted()">
            You have muted suggestion notifications for this exploration. You will not receive an email when new suggestion is submitted.
          </span>
        </div>
      </div>
      <hr class="oppia-feature-separator">
    </div>
  </md-card>

  <md-card class="oppia-settings-card-container oppia-editor-card oppia-mobile-collapsible-card" ng-if="$ctrl.EditabilityService.isEditable()">
    <div class="oppia-basic-settings-header oppia-mobile-collapsible-card-header" ng-click="$ctrl.toggleCards('controls')">
      <h3>Controls</h3>
      <i class="fa fa-caret-down"
         ng-if="!$ctrl.controlsCardIsShown"
         aria-hidden="true">
      </i>
      <i class="fa fa-caret-up"
         ng-if="$ctrl.controlsCardIsShown"
         aria-hidden="true">
      </i>
    </div>
    <div class="oppia-mobile-collapsible-card-content" ng-if="$ctrl.controlsCardIsShown">
      <p ng-if="$ctrl.canReleaseOwnership" class="oppia-exploration-ctrl" ng-hide="$ctrl.ExplorationRightsService.isCommunityOwned()">
        <button type="button" class="btn btn-secondary" ng-click="$ctrl.showTransferExplorationOwnershipModal()" ng-disabled="$ctrl.isExplorationLockedForEditing()">
          Transfer ownership to the community
        </button>
        <span ng-if="$ctrl.isExplorationLockedForEditing()">
          <br>
          Please save your changes first.
        </span>
      </p>
      <p ng-if="$ctrl.canDelete" class="oppia-exploration-ctrl">
        <button type="button" ng-if="$ctrl.ExplorationRightsService.isPrivate()"
                class="btn oppia-delete-button" ng-click="$ctrl.deleteExploration()"
                title="Delete this exploration">
          DELETE EXPLORATION
        </button>
      </p>
    </div>

    <div class="col-lg-6 col-md-6 col-sm-6" ng-if="$ctrl.currentUserIsAdmin || $ctrl.currentUserIsModerator">
      <h3>Admin Controls</h3>

      <p ng-if="$ctrl.canUnpublish" class="oppia-exploration-ctrl oppia-exploration-ctrl-admin" ng-show="$ctrl.ExplorationRightsService.isPublic()">
        <button type="button" class="btn btn-secondary" ng-click="$ctrl.unpublishExplorationAsModerator()" ng-disabled="$ctrl.isExplorationLockedForEditing()">
          Unpublish
          <span ng-if="$ctrl.currentUserIsAdmin">(as admin)</span>
          <span ng-if="!$ctrl.currentUserIsAdmin && $ctrl.currentUserIsModerator">(as moderator)</span>
        </button>
      </p>

      <p class="oppia-exploration-ctrl oppia-exploration-ctrl-admin" ng-if="$ctrl.ExplorationRightsService.isPublic() && ($ctrl.currentUserIsAdmin || $ctrl.currentUserIsModerator)">
        <button type="button" class="btn oppia-delete-button protractor-test-delete-exploration-button"
                ng-click="$ctrl.deleteExploration()">
          DELETE EXPLORATION
          <span ng-if="$ctrl.currentUserIsAdmin">(as admin)</span>
          <span ng-if="!$ctrl.currentUserIsAdmin && $ctrl.currentUserIsModerator">(as moderator)</span>
        </button>
      </p>
    </div>
  </md-card>

  <md-card class="oppia-settings-card-container oppia-editor-card oppia-parameters-card" ng-if="$ctrl.areParametersUsed()">
    <h3>Parameters used in this exploration</h3>
    <div class="row">
      <div class="col-lg-12 col-md-12 col-sm-12">
        <div ng-show="isEmpty($ctrl.explorationParamSpecsService.savedMemento.getParamDict())">
          <em>No parameters used.</em>
        </div>
        <ol>
          <li ng-repeat="(paramName, paramSpec) in $ctrl.explorationParamSpecsService.savedMemento.getParamDict()">
            <b><[paramName]></b> (<[paramSpec.getType().getName()]>)
          </li>
        </ol>
      </div>
    </div>

    <h3>
      Initial parameter changes
      <i class="material-icons md-18 oppia-info-icon" uib-tooltip="These changes are applied before the learner begins the exploration."
         tooltip-placement="right">
        &#xE88E;
      </i>
    </h3>

    <div class="row">
      <div class="col-lg-12 col-md-12 col-sm-12 protractor-test-exploration-edit-param-changes">
        <param-changes-editor param-changes-service="$ctrl.explorationParamChangesService"
                              post-save-hook="$ctrl.postSaveParamChangesHook"
                              currently-in-settings-tab="true">
        </param-changes-editor>
      </div>
    </div>
  </md-card>
</div>

<style>
  .oppia-advanced-features-card .oppia-on-off-switch-label,
  .oppia-feedback-card .oppia-on-off-switch-label {
    height: 24px;
    width: auto;
  }
  .oppia-advanced-features-card .oppia-feature-separator {
    margin: 20px 0 20px 0;
  }
  .oppia-advanced-features-card .form-horizontal > label,
  .oppia-feedback-card .form-horizontal > label {
    float: left;
    height: auto;
    padding-right: 0;
    width: 610px;
  }
  settings-tab .oppia-settings-container {
    margin: 0 auto;
    width: 45%;
  }
  .oppia-settings-card-container h3 {
    margin-top: 0;
  }
  settings-tab .oppia-settings-card-container {
    border: 1px solid #707070;
    box-shadow: none;
    padding: 30px 55px;
  }
  settings-tab .oppia-settings-input-group {
    padding: 12px 0;
  }
  settings-tab .oppia-features-header {
    display: flex;
    flex-wrap: wrap;
    justify-content: space-between;
  }
  settings-tab .oppia-roles-container {
    position: relative;
  }
  settings-tab .oppia-edit-roles-btn-container {
    position: absolute;
    right: 0;
    text-align: right;
  }
  settings-tab .oppia-edit-roles-btn {
    color: #009C8A;
    cursor: pointer;
    font-weight: bold;
  }
  settings-tab .oppia-permissions-card {
    color: #666;
  }
  settings-tab .oppia-delete-button {
    background-color: #C55F45;
    color: #FFF;
  }
  settings-tab .secondary-info-text {
    font-size: smaller;
  }
  settings-tab .oppia-basic-settings-header i {
    display: none;
  }
  settings-tab .oppia-role-select {
    width: 250px;
  }
  settings-tab .oppia-info-icon {
    padding-left: 4px;
    vertical-align: text-top;
  }
  @media screen and (max-width: 1200px) {
    settings-tab .oppia-settings-container {
      width: 60%;
    }
  }
  @media screen and (max-width: 900px) {
    settings-tab .oppia-settings-container {
      width: 90%;
    }
  }
  @media screen and (max-width: 768px) {
    settings-tab .oppia-settings-container {
      width: 100%;
    }
    settings-tab .oppia-basic-settings-header i {
      display: block;
    }
    settings-tab .oppia-settings-card-container {
      border: 0;
      padding: 0;
    }
    settings-tab .oppia-basic-settings-header {
      display: flex;
      justify-content: space-between;
    }
    settings-tab .oppia-settings-card-container h3 {
      margin-bottom: 0;
    }
  }
  .oppia-user-list-item {
    align-items: center;
    border-radius: 10px;
    display: flex;
    justify-content: space-between;
    padding-left: 10px;
    width: 50%;
  }
  .oppia-user-list-item:hover {
    background-color: rgba(189, 189, 189, 0.678);
  }
</style><|MERGE_RESOLUTION|>--- conflicted
+++ resolved
@@ -307,22 +307,6 @@
               </li>
             </ul>
           </div>
-
-<<<<<<< HEAD
-=======
-          <div ng-show="$ctrl.ExplorationRightsService.voiceArtistNames.length > 0">
-            <strong>Voice Artists</strong>
-            <ul>
-              <li ng-repeat="voiceArtistName in $ctrl.ExplorationRightsService.voiceArtistNames track by $index">
-                <div class="oppia-user-list-item">
-                  <span><[voiceArtistName]></span>
-                  <span ng-hide="!$ctrl.isRolesFormOpen" type="button" uib-tooltip="Remove user" class="material-icons oppia-delete-user-button" ng-click="$ctrl.removeRole(voiceArtistName, 'Voice Artists')">highlight_off
-                  </span>
-                </div>
-              </li>
-            </ul>
-          </div>
->>>>>>> 4034f8c2
 
           <div ng-show="$ctrl.ExplorationRightsService.viewerNames.length > 0">
             <strong>Playtesters</strong>
