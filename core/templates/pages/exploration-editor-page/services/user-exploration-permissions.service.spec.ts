// Copyright 2014 The Oppia Authors. All Rights Reserved.
//
// Licensed under the Apache License, Version 2.0 (the "License");
// you may not use this file except in compliance with the License.
// You may obtain a copy of the License at
//
//      http://www.apache.org/licenses/LICENSE-2.0
//
// Unless required by applicable law or agreed to in writing, software
// distributed under the License is distributed on an "AS-IS" BASIS,
// WITHOUT WARRANTIES OR CONDITIONS OF ANY KIND, either express or implied.
// See the License for the specific language governing permissions and
// limitations under the License.

/**
 * @fileoverview Unit tests for the UserExplorationPermissionsService.
 */
import { EventEmitter } from '@angular/core';

import { HttpClientTestingModule, HttpTestingController }
  from '@angular/common/http/testing';
import { TestBed, fakeAsync, flushMicrotasks } from '@angular/core/testing';

import { ContextService } from
  'services/context.service';
import { UserExplorationPermissionsService } from
  'pages/exploration-editor-page/services/user-exploration-permissions.service';
import { ExplorationPermissions } from
  'domain/exploration/exploration-permissions.model';

describe('User Exploration Permissions Service', () => {
  let ueps: UserExplorationPermissionsService = null;
  let contextService: ContextService = null;
  let httpTestingController: HttpTestingController = null;

  let sampleExplorationId = 'sample-exploration';
  let samplePermissionsData = {
    can_edit: false,
    can_voiceover: true,
    can_unpublish: false,
    can_release_ownership: false,
    can_publish: false,
    can_delete: false,
    can_modify_roles: false,
<<<<<<< HEAD
    can_assign_voiceartist: false
=======
    can_assign_voice_artist: false
>>>>>>> 9d781fe0
  };
  let permissionsResponse: ExplorationPermissions;


  beforeEach(()=> {
    TestBed.configureTestingModule({
      imports: [HttpClientTestingModule],
    });

    httpTestingController = TestBed.get(HttpTestingController);
    ueps = TestBed.get(UserExplorationPermissionsService);
    contextService = TestBed.get(ContextService);
    permissionsResponse =
      ExplorationPermissions.createFromBackendDict(samplePermissionsData);
    spyOn(contextService, 'getExplorationId').and.returnValue(
      sampleExplorationId);
    UserExplorationPermissionsService.permissionsPromise = null;
  });

  afterEach(()=> {
    httpTestingController.verify();
  });

  it('should fetch the correct data', fakeAsync(() => {
    ueps.getPermissionsAsync().then(function(response) {
      expect(response).toEqual(permissionsResponse);
    });

    let req = httpTestingController.expectOne(
      '/createhandler/permissions/' + sampleExplorationId);
    expect(req.request.method).toEqual('GET');
    req.flush(samplePermissionsData);
    flushMicrotasks();
  }));

  it('should cache rights data', fakeAsync(() => {
    ueps.getPermissionsAsync();
    let req = httpTestingController.expectOne(
      '/createhandler/permissions/' + sampleExplorationId);
    expect(req.request.method).toEqual('GET');
    req.flush(samplePermissionsData);
    flushMicrotasks();

    ueps.getPermissionsAsync();
    httpTestingController.expectNone(
      '/createhandler/permissions/' + sampleExplorationId);
  }));

  it('should fetch rights data irrespective' +
  'whether it is cached or not', fakeAsync(() => {
    ueps.getPermissionsAsync();
    let req = httpTestingController.expectOne(
      '/createhandler/permissions/' + sampleExplorationId);
    expect(req.request.method).toEqual('GET');
    req.flush(samplePermissionsData);
    flushMicrotasks();

    ueps.fetchPermissionsAsync();
    let req2 = httpTestingController.expectOne(
      '/createhandler/permissions/' + sampleExplorationId);

    expect(req2.request.method).toEqual('GET');
    req2.flush(samplePermissionsData);
    flushMicrotasks();
  }));

  it('should emit when the user exploration' +
  'permissions are fetched', fakeAsync(() => {
    let mockuserExplorationPermissionsFetched = new EventEmitter();
    ueps.fetchPermissionsAsync();
    let req = httpTestingController.expectOne(
      '/createhandler/permissions/' + sampleExplorationId);

    expect(req.request.method).toEqual('GET');
    req.flush(samplePermissionsData);
    flushMicrotasks();
    expect(ueps.onUserExplorationPermissionsFetched).toEqual(
      mockuserExplorationPermissionsFetched);
  }));
});<|MERGE_RESOLUTION|>--- conflicted
+++ resolved
@@ -42,11 +42,7 @@
     can_publish: false,
     can_delete: false,
     can_modify_roles: false,
-<<<<<<< HEAD
-    can_assign_voiceartist: false
-=======
     can_assign_voice_artist: false
->>>>>>> 9d781fe0
   };
   let permissionsResponse: ExplorationPermissions;
 
