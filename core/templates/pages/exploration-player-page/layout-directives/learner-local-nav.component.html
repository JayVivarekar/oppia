--- conflicted
+++ resolved
@@ -29,13 +29,8 @@
   <li class="nav-item">
     <a *ngIf="username" (click)="showFlagExplorationModal()" href="#"
        ngbTooltip="{{ 'I18N_PLAYER_REPORT_TOOLTIP' | translate }}" placement="bottom"
-<<<<<<< HEAD
        tabindex="0" class="nav-link protractor-test-report-exploration-button">
       <i class="fas fa-flag exploration-player-navbar-icons"></i>
-=======
-       tabindex="0" class="nav-link e2e-test-report-exploration-button">
-      <i class="material-icons">&#xE153;</i>
->>>>>>> 989056a0
       <span class="oppia-icon-accessibility-label">{{ 'I18N_PLAYER_REPORT_TOOLTIP' | translate }}</span>
     </a>
   </li>
