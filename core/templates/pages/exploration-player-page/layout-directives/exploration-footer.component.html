<div class="footer navbar-fixed-bottom oppia-exploration-footer" *ngIf="!iframed">
  <div *ngIf="CHECKPOINTS_FEATURE_IS_ENABLED && !footerIsInQuestionPlayerMode && !hasLearnerHasViewedLessonInfoTooltip() && getMostRecentlyReachedCheckpointIndex() == 2">
    <div class="close-tooltip e2e-test-close-lesson-info-tooltip" (click)="learnerHasViewedLessonInfo()"></div>
    <div class="lesson-info-tooltip lesson-info-tooltip-add-ons"
         [innerHTML]="'I18N_LESSON_INFO_TOOLTIP_MESSAGE' | translate">
    </div>
  </div>
  <div class="row">
    <div [ngClass]="{'col-sm-5': isLanguageRTL(), 'col-sm-3': !isLanguageRTL()}">
<<<<<<< HEAD
      <ul class="oppia-lesson-info"
          (click)="showInformationCard()"
          *ngIf="CHECKPOINTS_FEATURE_IS_ENABLED && !footerIsInQuestionPlayerMode">
        <li
            [ngbTooltip]="'I18N_PLAYER_INFO_TOOLTIP' | translate"
            class="oppia-exploration-info-icon protractor-test-exploration-info-icon">
          <i class="fas fa-info-circle oppia-navbar-breadcrumb-icon oppia-footer-info-icon"></i>
=======
      <button class="oppia-lesson-info"
              (click)="showInformationCard()"
              *ngIf="CHECKPOINTS_FEATURE_IS_ENABLED && !footerIsInQuestionPlayerMode">
        <img [src]="getStaticImageUrl('/general/apple.svg')"
             class="exploration-footer-img"
             alt=""
             role="presentation">
        <h1>
          <span class="oppia-lesson-info-header">
              {{ 'I18N_LESSON_INFO_HEADER' | translate }}
          </span>
        </h1>
        <li class="oppia-exploration-info-icon e2e-test-exploration-info-icon">
          <i class="material-icons oppia-navbar-breadcrumb-icon oppia-footer-info-icon">&#xE88E;</i>
>>>>>>> 4d89cf80
          <span class="oppia-icon-accessibility-label">{{ 'I18N_PLAYER_INFO_TOOLTIP' | translate }}</span>
        </li>
      </button>
      <oppia-hint-and-solution-buttons *ngIf="windowIsNarrow && hintsAndSolutionsAreSupported">
      </oppia-hint-and-solution-buttons>
    </div>
    <div [ngClass]="{'col-sm-7': isLanguageRTL(), 'col-sm-9': !isLanguageRTL()}">
      <div [ngClass]="{'float-left': isLanguageRTL(), 'float-right': !isLanguageRTL()}">
        <oppia-hint-and-solution-buttons *ngIf="!windowIsNarrow && hintsAndSolutionsAreSupported">
        </oppia-hint-and-solution-buttons>
      </div>
    </div>
  </div>
</div><|MERGE_RESOLUTION|>--- conflicted
+++ resolved
@@ -7,15 +7,6 @@
   </div>
   <div class="row">
     <div [ngClass]="{'col-sm-5': isLanguageRTL(), 'col-sm-3': !isLanguageRTL()}">
-<<<<<<< HEAD
-      <ul class="oppia-lesson-info"
-          (click)="showInformationCard()"
-          *ngIf="CHECKPOINTS_FEATURE_IS_ENABLED && !footerIsInQuestionPlayerMode">
-        <li
-            [ngbTooltip]="'I18N_PLAYER_INFO_TOOLTIP' | translate"
-            class="oppia-exploration-info-icon protractor-test-exploration-info-icon">
-          <i class="fas fa-info-circle oppia-navbar-breadcrumb-icon oppia-footer-info-icon"></i>
-=======
       <button class="oppia-lesson-info"
               (click)="showInformationCard()"
               *ngIf="CHECKPOINTS_FEATURE_IS_ENABLED && !footerIsInQuestionPlayerMode">
@@ -30,7 +21,6 @@
         </h1>
         <li class="oppia-exploration-info-icon e2e-test-exploration-info-icon">
           <i class="material-icons oppia-navbar-breadcrumb-icon oppia-footer-info-icon">&#xE88E;</i>
->>>>>>> 4d89cf80
           <span class="oppia-icon-accessibility-label">{{ 'I18N_PLAYER_INFO_TOOLTIP' | translate }}</span>
         </li>
       </button>
