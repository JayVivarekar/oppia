--- conflicted
+++ resolved
@@ -77,15 +77,6 @@
                     GraphDataService.recompute();
                     ExplorationWarningsService.updateWarnings();
                   });
-<<<<<<< HEAD
-                translationService.displayed.addContentId(
-                  newAnswerGroup.outcome.feedback.getContentId());
-                translationService.saveDisplayedValue();
-                ExplorationStatesService.saveContentIdsToAudioTranslations(
-                  translationService.stateName,
-                  angular.copy(translationService.displayed), false);
-=======
->>>>>>> fbea2efe
               };
 
               $scope.exitTrainer = function() {
