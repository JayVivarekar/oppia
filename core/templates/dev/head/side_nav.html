<nav class="oppia-sidebar-menu" ng-class="{'oppia-sidebar-menu-transition': pageHasLoaded}">
  <div class="oppia-sidebar-header">
    <div class="oppia-sidebar-logo-container">
    </div>
  </div>

  <ul>
    <li {% if nav_mode == 'gallery' %}class="active"{% endif %}>
      <a href="/">
        <i class="material-icons oppia-sidebar-menu-icon">&#xE88A;</i>
<<<<<<< HEAD
        <span translate>I18N_SIDEBAR_HOME_LINK</span>
=======
        <span translate="I18N_SIDEBAR_HOME_LINK"></span>
>>>>>>> aceed4f4
      </a>
    </li>

    <li {% if nav_mode == 'about' %}class="active"{% endif %}>
      <a href="/about">
        <i class="material-icons oppia-sidebar-menu-icon">&#xE887;</i>
<<<<<<< HEAD
        <span translate>I18N_SIDEBAR_HOME_ABOUT</span>
=======
        <span translate="I18N_SIDEBAR_HOME_ABOUT"></span>
>>>>>>> aceed4f4
      </a>
    </li>

    <li {% if nav_mode == 'participate' %}class="active"{% endif %}>
      <a href="/participate">
        <i class="material-icons oppia-sidebar-menu-icon">&#xE88E;</i>
<<<<<<< HEAD
        <span translate>I18N_SIDEBAR_PARTICIPATION_PLAYBOOK</span>
=======
        <span translate="I18N_SIDEBAR_PARTICIPATION_PLAYBOOK"></span>
>>>>>>> aceed4f4
      </a>
    </li>

    {% if SHOW_CUSTOM_PAGES %}
      <li {% if nav_mode == 'forum' %}class="active"{% endif %}>
        <a href="/forum">
          <i class="material-icons oppia-sidebar-menu-icon">&#xE7EF;</i>
<<<<<<< HEAD
          <span translate>I18N_SIDEBAR_FORUM</span>
=======
          <span translate="I18N_SIDEBAR_FORUM"></span>
>>>>>>> aceed4f4
        </a>
      </li>
    {% endif %}

    {% for additional_link in SIDEBAR_MENU_ADDITIONAL_LINKS %}
      <li>
        <a href="{{additional_link['link']}}" target="_blank">
          <img src="/images/sidebar/{{additional_link['icon_filename']}}"
                 class="oppia-sidebar-menu-icon">
          <span translate>{{additional_link['name']}}</span>
        </a>
      </li>
    {% endfor %}

    {% if SHOW_CUSTOM_PAGES %}
      <hr>

      <li>
        <a href="/terms">
          <i class="material-icons oppia-sidebar-menu-icon">&#xE88E;</i>
          Terms of Use
        </a>
      </li>

      <li>
        <a href="/privacy">
          <i class="material-icons oppia-sidebar-menu-icon">&#xE88E;</i>
          Privacy Policy
        </a>
      </li>
    {% endif %}
  </ul>

  <div class="oppia-sidebar-footer">
    {% if SOCIAL_MEDIA_BUTTONS %}
      <div>
<<<<<<< HEAD
        <span>I18N_SIDEBAR_FOLLOW_US</span>:
=======
        <span="I18N_SIDEBAR_FOLLOW_US"></span>:
>>>>>>> aceed4f4
      </div>
      {% for button in SOCIAL_MEDIA_BUTTONS %}
        <a href="{{button['link']}}" target="_blank">
          <img src="/images/social/{{button['icon_filename']}}">
        </a>
      {% endfor %}
    {% endif %}
  </div>
</nav><|MERGE_RESOLUTION|>--- conflicted
+++ resolved
@@ -8,33 +8,21 @@
     <li {% if nav_mode == 'gallery' %}class="active"{% endif %}>
       <a href="/">
         <i class="material-icons oppia-sidebar-menu-icon">&#xE88A;</i>
-<<<<<<< HEAD
-        <span translate>I18N_SIDEBAR_HOME_LINK</span>
-=======
         <span translate="I18N_SIDEBAR_HOME_LINK"></span>
->>>>>>> aceed4f4
       </a>
     </li>
 
     <li {% if nav_mode == 'about' %}class="active"{% endif %}>
       <a href="/about">
         <i class="material-icons oppia-sidebar-menu-icon">&#xE887;</i>
-<<<<<<< HEAD
-        <span translate>I18N_SIDEBAR_HOME_ABOUT</span>
-=======
         <span translate="I18N_SIDEBAR_HOME_ABOUT"></span>
->>>>>>> aceed4f4
       </a>
     </li>
 
     <li {% if nav_mode == 'participate' %}class="active"{% endif %}>
       <a href="/participate">
         <i class="material-icons oppia-sidebar-menu-icon">&#xE88E;</i>
-<<<<<<< HEAD
-        <span translate>I18N_SIDEBAR_PARTICIPATION_PLAYBOOK</span>
-=======
         <span translate="I18N_SIDEBAR_PARTICIPATION_PLAYBOOK"></span>
->>>>>>> aceed4f4
       </a>
     </li>
 
@@ -42,11 +30,7 @@
       <li {% if nav_mode == 'forum' %}class="active"{% endif %}>
         <a href="/forum">
           <i class="material-icons oppia-sidebar-menu-icon">&#xE7EF;</i>
-<<<<<<< HEAD
-          <span translate>I18N_SIDEBAR_FORUM</span>
-=======
           <span translate="I18N_SIDEBAR_FORUM"></span>
->>>>>>> aceed4f4
         </a>
       </li>
     {% endif %}
@@ -83,11 +67,7 @@
   <div class="oppia-sidebar-footer">
     {% if SOCIAL_MEDIA_BUTTONS %}
       <div>
-<<<<<<< HEAD
-        <span>I18N_SIDEBAR_FOLLOW_US</span>:
-=======
         <span="I18N_SIDEBAR_FOLLOW_US"></span>:
->>>>>>> aceed4f4
       </div>
       {% for button in SOCIAL_MEDIA_BUTTONS %}
         <a href="{{button['link']}}" target="_blank">
