# coding: utf-8
#
# Copyright 2014 The Oppia Authors. All Rights Reserved.
#
# Licensed under the Apache License, Version 2.0 (the "License");
# you may not use this file except in compliance with the License.
# You may obtain a copy of the License at
#
#      http://www.apache.org/licenses/LICENSE-2.0
#
# Unless required by applicable law or agreed to in writing, software
# distributed under the License is distributed on an "AS-IS" BASIS,
# WITHOUT WARRANTIES OR CONDITIONS OF ANY KIND, either express or implied.
# See the License for the specific language governing permissions and
# limitations under the License.

"""Job registries."""

__author__ = 'Sean Lip'

from core.domain import exp_jobs
from core.domain import stats_jobs
from core.domain import user_jobs

# List of all manager classes for one-off batch jobs for which to show controls
# on the admin dashboard.
<<<<<<< HEAD
ONE_OFF_JOB_MANAGERS = [user_jobs.DashboardSubscriptionsOneOffJob,
                        exp_jobs.ExpSummariesCreationOneOffJob,
                        exp_jobs.IndexAllExplorationsJobManager]
=======
ONE_OFF_JOB_MANAGERS = [
    stats_jobs.StateCounterTranslationOneOffJob,
    user_jobs.DashboardSubscriptionsOneOffJob,
    exp_jobs.IndexAllExplorationsJobManager]
>>>>>>> f1246680

# List of all ContinuousComputation managers to show controls for on the
# admin dashboard.
# NOTE TO DEVELOPERS: When a new ContinuousComputation manager is defined,
# it should be registered here.
ALL_CONTINUOUS_COMPUTATION_MANAGERS = [stats_jobs.StatisticsAggregator,
                                       user_jobs.DashboardRecentUpdatesAggregator
                                       ]

class ContinuousComputationEventDispatcher(object):
    """Dispatches events to the relevant ContinuousComputation classes."""

    @classmethod
    def dispatch_event(cls, event_type, *args, **kwargs):
        """Dispatches an incoming event to the ContinuousComputation
        classes which listen to events of that type.
        """
        for klass in ALL_CONTINUOUS_COMPUTATION_MANAGERS:
            if event_type in klass.get_event_types_listened_to():
                klass.on_incoming_event(event_type, *args, **kwargs)<|MERGE_RESOLUTION|>--- conflicted
+++ resolved
@@ -24,16 +24,11 @@
 
 # List of all manager classes for one-off batch jobs for which to show controls
 # on the admin dashboard.
-<<<<<<< HEAD
-ONE_OFF_JOB_MANAGERS = [user_jobs.DashboardSubscriptionsOneOffJob,
-                        exp_jobs.ExpSummariesCreationOneOffJob,
-                        exp_jobs.IndexAllExplorationsJobManager]
-=======
 ONE_OFF_JOB_MANAGERS = [
     stats_jobs.StateCounterTranslationOneOffJob,
     user_jobs.DashboardSubscriptionsOneOffJob,
-    exp_jobs.IndexAllExplorationsJobManager]
->>>>>>> f1246680
+    exp_jobs.IndexAllExplorationsJobManager,
+    exp_jobs.ExpSummariesCreationOneOffJob]
 
 # List of all ContinuousComputation managers to show controls for on the
 # admin dashboard.
