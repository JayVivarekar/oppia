# coding: utf-8
#
# Copyright 2017 The Oppia Authors. All Rights Reserved.
#
# Licensed under the Apache License, Version 2.0 (the "License");
# you may not use this file except in compliance with the License.
# You may obtain a copy of the License at
#
#      http://www.apache.org/licenses/LICENSE-2.0
#
# Unless required by applicable law or agreed to in writing, software
# distributed under the License is distributed on an "AS-IS" BASIS,
# WITHOUT WARRANTIES OR CONDITIONS OF ANY KIND, either express or implied.
# See the License for the specific language governing permissions and
# limitations under the License.

"""Test functions relating to roles and actions."""

from __future__ import absolute_import  # pylint: disable=import-only-modules
from __future__ import unicode_literals  # pylint: disable=import-only-modules

from core.domain import role_services
from core.tests import test_utils
import feconf
import python_utils


class RolesAndActionsServicesUnitTests(test_utils.GenericTestBase):
    """Tests for roles and actions."""

    def test_get_role_actions_return_value_in_correct_schema(self):
        role_actions = role_services.get_role_actions()

        self.assertTrue(isinstance(role_actions, dict))
        for role_name, allotted_actions in role_actions.items():
            self.assertTrue(isinstance(role_name, python_utils.UNICODE))
            self.assertTrue(isinstance(allotted_actions, list))
            self.assertEqual(len(set(allotted_actions)), len(allotted_actions))
            for action_name in allotted_actions:
                self.assertTrue(
                    isinstance(action_name, python_utils.UNICODE))

    def test_get_all_actions(self):
        with self.assertRaisesRegexp(
            Exception, 'Role TEST_ROLE does not exist.'):
            role_services.get_all_actions('TEST_ROLE')

<<<<<<< HEAD
        # Case for collection editor is checked.
        collection_editor_actions = list(
            set(role_services.ROLE_ACTIONS[feconf.ROLE_ID_EXPLORATION_EDITOR]) |
            set(role_services.ROLE_ACTIONS[feconf.ROLE_ID_BANNED_USER]) |
            set(role_services.ROLE_ACTIONS[feconf.ROLE_ID_GUEST]) |
            set(role_services.ROLE_ACTIONS[feconf.ROLE_ID_COLLECTION_EDITOR]) |
            set(role_services.ROLE_ACTIONS[feconf.ROLE_ID_VOICEOVER_ADMIN]))

        # Sets are compared as their element order don't need to be same.
=======
>>>>>>> d05a3171
        self.assertEqual(
            role_services.get_all_actions(feconf.ROLE_ID_GUEST),
            [role_services.ACTION_PLAY_ANY_PUBLIC_ACTIVITY])<|MERGE_RESOLUTION|>--- conflicted
+++ resolved
@@ -45,18 +45,6 @@
             Exception, 'Role TEST_ROLE does not exist.'):
             role_services.get_all_actions('TEST_ROLE')
 
-<<<<<<< HEAD
-        # Case for collection editor is checked.
-        collection_editor_actions = list(
-            set(role_services.ROLE_ACTIONS[feconf.ROLE_ID_EXPLORATION_EDITOR]) |
-            set(role_services.ROLE_ACTIONS[feconf.ROLE_ID_BANNED_USER]) |
-            set(role_services.ROLE_ACTIONS[feconf.ROLE_ID_GUEST]) |
-            set(role_services.ROLE_ACTIONS[feconf.ROLE_ID_COLLECTION_EDITOR]) |
-            set(role_services.ROLE_ACTIONS[feconf.ROLE_ID_VOICEOVER_ADMIN]))
-
-        # Sets are compared as their element order don't need to be same.
-=======
->>>>>>> d05a3171
         self.assertEqual(
             role_services.get_all_actions(feconf.ROLE_ID_GUEST),
             [role_services.ACTION_PLAY_ANY_PUBLIC_ACTIVITY])