# coding: utf-8

# Copyright 2014 The Oppia Authors. All Rights Reserved.
#
# Licensed under the Apache License, Version 2.0 (the "License");
# you may not use this file except in compliance with the License.
# You may obtain a copy of the License at
#
#      http://www.apache.org/licenses/LICENSE-2.0
#
# Unless required by applicable law or agreed to in writing, software
# distributed under the License is distributed on an "AS-IS" BASIS,
# WITHOUT WARRANTIES OR CONDITIONS OF ANY KIND, either express or implied.
# See the License for the specific language governing permissions and
# limitations under the License.

"""Controllers for the editor view."""

from __future__ import absolute_import  # pylint: disable=import-only-modules
from __future__ import unicode_literals  # pylint: disable=import-only-modules

import datetime
import logging

from constants import constants
from core.controllers import acl_decorators
from core.controllers import base
from core.domain import email_manager
from core.domain import exp_domain
from core.domain import exp_fetchers
from core.domain import exp_services
from core.domain import fs_domain
from core.domain import fs_services
from core.domain import image_validation_services
from core.domain import question_services
from core.domain import rights_manager
from core.domain import search_services
from core.domain import state_domain
from core.domain import stats_domain
from core.domain import stats_services
from core.domain import user_services
import feconf
import utils


def _require_valid_version(version_from_payload, exploration_version):
    """Check that the payload version matches the given exploration version."""
    if version_from_payload is None:
        raise base.BaseHandler.InvalidInputException(
            'Invalid POST request: a version must be specified.')

    if version_from_payload != exploration_version:
        raise base.BaseHandler.InvalidInputException(
            'Trying to update version %s of exploration from version %s, '
            'which is too old. Please reload the page and try again.'
            % (exploration_version, version_from_payload))


class EditorHandler(base.BaseHandler):
    """Base class for all handlers for the editor page."""

    pass


class ExplorationPage(EditorHandler):
    """The editor page for a single exploration."""

    @acl_decorators.can_play_exploration
    def get(self, unused_exploration_id):
        """Handles GET requests."""

        self.render_template('exploration-editor-page.mainpage.html')


class ExplorationHandler(EditorHandler):
    """Page with editor data for a single exploration."""

    GET_HANDLER_ERROR_RETURN_TYPE = feconf.HANDLER_TYPE_JSON

    @acl_decorators.can_play_exploration
    def get(self, exploration_id):
        """Gets the data for the exploration overview page."""
        # 'apply_draft' and 'v'(version) are optional parameters because the
        # exploration history tab also uses this handler, and these parameters
        # are not used by that tab.
        version = self.request.get('v', default_value=None)
        apply_draft = self.request.get('apply_draft', default_value=False)

        user_settings = user_services.get_user_settings(self.user_id)
        has_seen_editor_tutorial = False
        has_seen_translation_tutorial = False
        if user_settings is not None:
            if user_settings.last_started_state_editor_tutorial:
                has_seen_editor_tutorial = True
            if user_settings.last_started_state_translation_tutorial:
                has_seen_translation_tutorial = True

        try:
            exploration_data = exp_services.get_user_exploration_data(
                self.user_id, exploration_id, apply_draft=apply_draft,
                version=version)
            exploration_data['show_state_editor_tutorial_on_load'] = (
                self.user_id and not has_seen_editor_tutorial)
            exploration_data['show_state_translation_tutorial_on_load'] = (
                self.user_id and not has_seen_translation_tutorial)
            exploration_data['exploration_is_linked_to_story'] = (
                exp_services.get_story_id_linked_to_exploration(
                    exploration_id) is not None)
        except:
            raise self.PageNotFoundException

        self.values.update(exploration_data)
        self.render_json(self.values)

    @acl_decorators.can_save_exploration
    def put(self, exploration_id):
        """Updates properties of the given exploration."""
        exploration = exp_fetchers.get_exploration_by_id(exploration_id)
        version = self.payload.get('version')
        _require_valid_version(version, exploration.version)

        commit_message = self.payload.get('commit_message')

        if (commit_message is not None and
                len(commit_message) > constants.MAX_COMMIT_MESSAGE_LENGTH):
            raise self.InvalidInputException(
                'Commit messages must be at most %s characters long.'
                % constants.MAX_COMMIT_MESSAGE_LENGTH)

        change_list_dict = self.payload.get('change_list')

        try:
            change_list = [
                exp_domain.ExplorationChange(change)
                for change in change_list_dict
            ]
        except utils.ValidationError as e:
            raise self.InvalidInputException(e)

        exploration_rights = rights_manager.get_exploration_rights(
            exploration_id)
        can_edit = rights_manager.check_can_edit_activity(
            self.user, exploration_rights)
        can_voiceover = rights_manager.check_can_voiceover_activity(
            self.user, exploration_rights)

        try:
            if can_edit:
                exp_services.update_exploration(
                    self.user_id, exploration_id, change_list, commit_message)
            elif can_voiceover:
                exp_services.update_exploration(
                    self.user_id, exploration_id, change_list, commit_message,
                    is_by_voice_artist=True)
        except utils.ValidationError as e:
            raise self.InvalidInputException(e)

        exploration_data = exp_services.get_user_exploration_data(
            self.user_id, exploration_id)

        self.values.update(exploration_data)
        self.render_json(self.values)

    @acl_decorators.can_delete_exploration
    def delete(self, exploration_id):
        """Deletes the given exploration."""

        log_debug_string = '(%s) %s tried to delete exploration %s' % (
            self.role, self.user_id, exploration_id)
        logging.debug(log_debug_string)

        is_exploration_cloned = rights_manager.is_exploration_cloned(
            exploration_id)
        exp_services.delete_exploration(
            self.user_id, exploration_id, force_deletion=is_exploration_cloned)

        log_info_string = '(%s) %s deleted exploration %s' % (
            self.role, self.user_id, exploration_id)
        logging.info(log_info_string)
        self.render_json(self.values)


class UserExplorationPermissionsHandler(EditorHandler):
    """Handles user permissions for a particular exploration."""

    GET_HANDLER_ERROR_RETURN_TYPE = feconf.HANDLER_TYPE_JSON

    @acl_decorators.can_play_exploration
    def get(self, exploration_id):
        """Gets the user permissions for an exploration."""
        exploration_rights = rights_manager.get_exploration_rights(
            exploration_id)
        self.values.update({
            'can_delete': rights_manager.check_can_delete_activity(
                self.user, exploration_rights),
            'can_edit': rights_manager.check_can_edit_activity(
                self.user, exploration_rights),
            'can_modify_roles': (
                rights_manager.check_can_modify_activity_roles(
                    self.user, exploration_rights)),
            'can_publish': rights_manager.check_can_publish_activity(
                self.user, exploration_rights),
            'can_release_ownership': (
                rights_manager.check_can_release_ownership(
                    self.user, exploration_rights)),
            'can_voiceover': (
                rights_manager.check_can_voiceover_activity(
                    self.user, exploration_rights)),
            'can_unpublish': rights_manager.check_can_unpublish_activity(
                self.user, exploration_rights),
<<<<<<< HEAD
            'can_assign_voiceartist':
                rights_manager.check_can_modify_voiceartist_in_activity(
=======
            'can_assign_voice_artist':
                rights_manager.check_can_modify_voice_artist_in_activity(
>>>>>>> 9d781fe0
                    self.user, exploration_rights),
        })
        self.render_json(self.values)


class ExplorationRightsHandler(EditorHandler):
    """Handles management of exploration editing rights."""

    @acl_decorators.can_modify_exploration_roles
    def put(self, exploration_id):
        """Updates the editing rights for the given exploration."""
        exploration = exp_fetchers.get_exploration_by_id(exploration_id)
        version = self.payload.get('version')
        _require_valid_version(version, exploration.version)

        make_community_owned = self.payload.get('make_community_owned')
        new_member_username = self.payload.get('new_member_username')
        new_member_role = self.payload.get('new_member_role')
        viewable_if_private = self.payload.get('viewable_if_private')

        if new_member_username:
            new_member_id = user_services.get_user_id_from_username(
                new_member_username)
            if new_member_id is None:
                raise self.InvalidInputException(
                    'Sorry, we could not find the specified user.')
            if new_member_id == self.user_id:
                raise self.InvalidInputException(
                    'Users are not allowed to assign other roles to themselves')
            rights_manager.assign_role_for_exploration(
                self.user, exploration_id, new_member_id, new_member_role)
            email_manager.send_role_notification_email(
                self.user_id, new_member_id, new_member_role, exploration_id,
                exploration.title)

        elif make_community_owned:
            exploration = exp_fetchers.get_exploration_by_id(exploration_id)
            try:
                exploration.validate(strict=True)
            except utils.ValidationError as e:
                raise self.InvalidInputException(e)

            rights_manager.release_ownership_of_exploration(
                self.user, exploration_id)

        elif viewable_if_private is not None:
            rights_manager.set_private_viewability_of_exploration(
                self.user, exploration_id, viewable_if_private)

        else:
            raise self.InvalidInputException(
                'No change was made to this exploration.')

        self.render_json({
            'rights': rights_manager.get_exploration_rights(
                exploration_id).to_dict()
        })

    @acl_decorators.can_modify_exploration_roles
    def delete(self, exploration_id):
        """Deletes user roles from the exploration."""
        username = self.request.get('username')
        user_id = user_services.get_user_id_from_username(username)
        if user_id is None:
            raise self.InvalidInputException(
                'Sorry, we could not find the specified user.')
        if self.user.user_id == user_id:
            raise self.InvalidInputException(
                'Sorry, users cannot remove their own roles.')

        rights_manager.deassign_role_for_exploration(
            self.user, exploration_id, user_id)
        self.render_json({
            'rights': rights_manager.get_exploration_rights(
                exploration_id).to_dict()
        })


class ExplorationStatusHandler(EditorHandler):
    """Handles publishing of an exploration."""

    def _publish_exploration(self, exploration_id):
        """Publish an exploration.

        Args:
            exploration_id: str. Id of the exploration.

        Raises:
            InvalidInputException. Given exploration is invalid.
        """
        exploration = exp_fetchers.get_exploration_by_id(exploration_id)
        try:
            exploration.validate(strict=True)
        except utils.ValidationError as e:
            raise self.InvalidInputException(e)

        exp_services.publish_exploration_and_update_user_profiles(
            self.user, exploration_id)
        exp_services.index_explorations_given_ids([exploration_id])

    @acl_decorators.can_publish_exploration
    def put(self, exploration_id):
        make_public = self.payload.get('make_public')

        if make_public is not None:
            self._publish_exploration(exploration_id)

        self.render_json({
            'rights': rights_manager.get_exploration_rights(
                exploration_id).to_dict()
        })


class ExplorationModeratorRightsHandler(EditorHandler):
    """Handles management of exploration rights by moderators."""

    @acl_decorators.can_access_moderator_page
    def put(self, exploration_id):
        """Unpublishes the given exploration, and sends an email to all its
        owners.
        """
        exploration = exp_fetchers.get_exploration_by_id(exploration_id)
        email_body = self.payload.get('email_body')
        version = self.payload.get('version')
        _require_valid_version(version, exploration.version)

        # If moderator emails can be sent, check that all the prerequisites are
        # satisfied, otherwise do nothing.
        if feconf.REQUIRE_EMAIL_ON_MODERATOR_ACTION:
            if not email_body:
                raise self.InvalidInputException(
                    'Moderator actions should include an email to the '
                    'recipient.')
            email_manager.require_moderator_email_prereqs_are_satisfied()

        # Unpublish exploration.
        rights_manager.unpublish_exploration(self.user, exploration_id)
        search_services.delete_explorations_from_search_index([exploration_id])
        exp_rights = rights_manager.get_exploration_rights(exploration_id)

        # If moderator emails can be sent, send an email to the all owners of
        # the exploration notifying them of the change.
        if feconf.REQUIRE_EMAIL_ON_MODERATOR_ACTION:
            for owner_id in exp_rights.owner_ids:
                email_manager.send_moderator_action_email(
                    self.user_id, owner_id, 'unpublish_exploration',
                    exploration.title, email_body)

        self.render_json({
            'rights': exp_rights.to_dict(),
        })


class UserExplorationEmailsHandler(EditorHandler):
    """Handles management of user email notification preferences for this
    exploration.
    """

    @acl_decorators.can_edit_exploration
    def put(self, exploration_id):
        """Updates the email notification preferences for the given exploration.

        Args:
            exploration_id: str. The exploration id.

        Raises:
            InvalidInputException. Invalid message type.
        """

        mute = self.payload.get('mute')
        message_type = self.payload.get('message_type')

        if message_type == feconf.MESSAGE_TYPE_FEEDBACK:
            user_services.set_email_preferences_for_exploration(
                self.user_id, exploration_id, mute_feedback_notifications=mute)
        elif message_type == feconf.MESSAGE_TYPE_SUGGESTION:
            user_services.set_email_preferences_for_exploration(
                self.user_id, exploration_id,
                mute_suggestion_notifications=mute)
        else:
            raise self.InvalidInputException(
                'Invalid message type.')

        exploration_email_preferences = (
            user_services.get_email_preferences_for_exploration(
                self.user_id, exploration_id))
        self.render_json({
            'email_preferences': exploration_email_preferences.to_dict()
        })


class ExplorationFileDownloader(EditorHandler):
    """Downloads an exploration as a zip file, or dict of YAML strings
    representing states.
    """

    GET_HANDLER_ERROR_RETURN_TYPE = feconf.HANDLER_TYPE_DOWNLOADABLE

    @acl_decorators.can_download_exploration
    def get(self, exploration_id):
        """Handles GET requests."""
        exploration = exp_fetchers.get_exploration_by_id(exploration_id)

        version_str = self.request.get('v', default_value=exploration.version)
        output_format = self.request.get('output_format', default_value='zip')

        try:
            version = int(version_str)
        except ValueError:
            version = exploration.version

        # If the title of the exploration has changed, we use the new title.
        if not exploration.title:
            init_filename = 'oppia-unpublished_exploration-v%s.zip' % version
        else:
            init_filename = 'oppia-%s-v%s.zip' % (
                exploration.title.replace(' ', ''), version)
        filename = utils.to_ascii(init_filename).decode('utf-8')

        if output_format == feconf.OUTPUT_FORMAT_ZIP:
            self.render_downloadable_file(
                exp_services.export_to_zip_file(
                    exploration_id, version=version),
                filename, 'text/plain')
        elif output_format == feconf.OUTPUT_FORMAT_JSON:
            self.render_json(exp_services.export_states_to_yaml(
                exploration_id, version=version))
        else:
            raise self.InvalidInputException(
                'Unrecognized output format %s' % output_format)


class StateYamlHandler(EditorHandler):
    """Given a representation of a state, converts it to a YAML string.

    Note that this handler is stateless; it does not make use of the storage
    layer.
    """

    @acl_decorators.can_play_exploration
    def post(self, unused_exploration_id):
        """Handles POST requests."""
        state_dict = self.payload.get('state_dict')
        width = self.payload.get('width')

        if not width or not state_dict:
            raise self.PageNotFoundException

        self.render_json({
            'yaml': state_domain.State.convert_state_dict_to_yaml(
                state_dict, width),
        })


class ExplorationSnapshotsHandler(EditorHandler):
    """Returns the exploration snapshot history."""

    GET_HANDLER_ERROR_RETURN_TYPE = feconf.HANDLER_TYPE_JSON

    @acl_decorators.can_play_exploration
    def get(self, exploration_id):
        """Handles GET requests."""

        snapshots = exp_services.get_exploration_snapshots_metadata(
            exploration_id)

        # Patch `snapshots` to use the editor's display name.
        snapshots_committer_ids = [
            snapshot['committer_id'] for snapshot in snapshots]
        committer_usernames = user_services.get_usernames(
            snapshots_committer_ids)
        for index, snapshot in enumerate(snapshots):
            snapshot['committer_id'] = committer_usernames[index]

        self.render_json({
            'snapshots': snapshots,
        })


class ExplorationRevertHandler(EditorHandler):
    """Reverts an exploration to an older version."""

    @acl_decorators.can_edit_exploration
    def post(self, exploration_id):
        """Handles POST requests."""
        current_version = self.payload.get('current_version')
        revert_to_version = self.payload.get('revert_to_version')

        if not isinstance(revert_to_version, int):
            raise self.InvalidInputException(
                'Expected an integer version to revert to; received %s.' %
                revert_to_version)
        if not isinstance(current_version, int):
            raise self.InvalidInputException(
                'Expected an integer current version; received %s.' %
                current_version)

        if revert_to_version < 1 or revert_to_version >= current_version:
            raise self.InvalidInputException(
                'Cannot revert to version %s from version %s.' %
                (revert_to_version, current_version))

        exp_services.discard_draft(exploration_id, self.user_id)
        exp_services.revert_exploration(
            self.user_id, exploration_id, current_version, revert_to_version)
        self.render_json({})


class ExplorationStatisticsHandler(EditorHandler):
    """Returns statistics for an exploration. This is the handler for the new
    statistics framework.
    """

    GET_HANDLER_ERROR_RETURN_TYPE = feconf.HANDLER_TYPE_JSON

    @acl_decorators.can_view_exploration_stats
    def get(self, exploration_id):
        """Handles GET requests."""
        current_exploration = exp_fetchers.get_exploration_by_id(
            exploration_id)

        self.render_json(stats_services.get_exploration_stats(
            exploration_id, current_exploration.version).to_frontend_dict())


class StateInteractionStatsHandler(EditorHandler):
    """Returns detailed learner answer statistics for a state."""

    GET_HANDLER_ERROR_RETURN_TYPE = feconf.HANDLER_TYPE_JSON

    @acl_decorators.can_view_exploration_stats
    def get(self, exploration_id, escaped_state_name):
        """Handles GET requests."""
        current_exploration = exp_fetchers.get_exploration_by_id(
            exploration_id)

        state_name = utils.unescape_encoded_uri_component(escaped_state_name)
        if state_name not in current_exploration.states:
            logging.error('Could not find state: %s' % state_name)
            logging.error('Available states: %s' % (
                list(current_exploration.states.keys())))
            raise self.PageNotFoundException

        self.render_json({
            'visualizations_info': stats_services.get_visualizations_info(
                current_exploration.id, state_name,
                current_exploration.states[state_name].interaction.id),
        })


class FetchIssuesHandler(EditorHandler):
    """Handler used for retrieving the list of unresolved issues in an
    exploration. This removes the invalid issues and returns the remaining
    unresolved ones.
    """

    GET_HANDLER_ERROR_RETURN_TYPE = feconf.HANDLER_TYPE_JSON

    @acl_decorators.can_view_exploration_stats
    def get(self, exp_id):
        """Handles GET requests."""
        exp_version = self.request.get('exp_version')
        exp_issues = stats_services.get_exp_issues(exp_id, exp_version)
        if exp_issues is None:
            raise self.PageNotFoundException(
                'Invalid version %s for exploration ID %s'
                % (exp_version, exp_id))
        unresolved_issues = []
        for issue in exp_issues.unresolved_issues:
            if issue.is_valid:
                unresolved_issues.append(issue)
        exp_issues.unresolved_issues = unresolved_issues
        exp_issues_dict = exp_issues.to_dict()
        self.render_json(exp_issues_dict)


class FetchPlaythroughHandler(EditorHandler):
    """Handler used for retrieving a playthrough."""

    GET_HANDLER_ERROR_RETURN_TYPE = feconf.HANDLER_TYPE_JSON

    @acl_decorators.can_view_exploration_stats
    def get(self, unused_exploration_id, playthrough_id):
        """Handles GET requests."""
        playthrough = stats_services.get_playthrough_by_id(playthrough_id)
        if playthrough is None:
            raise self.PageNotFoundException(
                'Invalid playthrough ID %s' % (playthrough_id))
        self.render_json(playthrough.to_dict())


class ResolveIssueHandler(EditorHandler):
    """Handler used for resolving an issue. Currently, when an issue is
    resolved, the issue is removed from the unresolved issues list in the
    ExplorationIssuesModel instance, and all corresponding playthrough
    instances are deleted.
    """

    @acl_decorators.can_edit_exploration
    def post(self, exp_id):
        """Handles POST requests."""
        exp_issue_dict = self.payload.get('exp_issue_dict')
        try:
            stats_domain.ExplorationIssue.from_dict(exp_issue_dict)
        except utils.ValidationError as e:
            raise self.PageNotFoundException(e)

        exp_version = self.payload.get('exp_version')

        exp_issues = stats_services.get_exp_issues(exp_id, exp_version)
        if exp_issues is None:
            raise self.PageNotFoundException(
                'Invalid exploration ID %s' % (exp_id))

        # Check that the passed in issue actually exists in the exploration
        # issues instance.
        issue_to_remove = None
        for issue in exp_issues.unresolved_issues:
            if issue.to_dict() == exp_issue_dict:
                issue_to_remove = issue
                break

        if not issue_to_remove:
            raise self.PageNotFoundException(
                'Exploration issue does not exist in the list of issues for '
                'the exploration with ID %s' % exp_id)

        # Remove the issue from the unresolved issues list.
        exp_issues.unresolved_issues.remove(issue_to_remove)

        # Update the exploration issues instance and delete the playthrough
        # instances.
        stats_services.delete_playthroughs_multi(
            issue_to_remove.playthrough_ids)
        stats_services.save_exp_issues_model(exp_issues)

        self.render_json({})


class ImageUploadHandler(EditorHandler):
    """Handles image uploads."""

    # The string to prefix to the filename (before tacking the whole thing on
    # to the end of 'assets/').
    _FILENAME_PREFIX = 'image'
    _decorator = None

    @acl_decorators.can_edit_entity
    def post(self, entity_type, entity_id):
        """Saves an image uploaded by a content creator."""

        raw = self.request.get('image')
        filename = self.payload.get('filename')
        filename_prefix = self.payload.get('filename_prefix')
        if filename_prefix is None:
            filename_prefix = self._FILENAME_PREFIX

        try:
            file_format = image_validation_services.validate_image_and_filename(
                raw, filename)
        except utils.ValidationError as e:
            raise self.InvalidInputException(e)

        file_system_class = fs_services.get_entity_file_system_class()
        fs = fs_domain.AbstractFileSystem(file_system_class(
            entity_type, entity_id))
        filepath = '%s/%s' % (filename_prefix, filename)

        if fs.isfile(filepath):
            raise self.InvalidInputException(
                'A file with the name %s already exists. Please choose a '
                'different name.' % filename)
        image_is_compressible = (
            file_format in feconf.COMPRESSIBLE_IMAGE_FORMATS)
        fs_services.save_original_and_compressed_versions_of_image(
            filename, entity_type, entity_id, raw, filename_prefix,
            image_is_compressible)

        self.render_json({'filename': filename})


class StartedTutorialEventHandler(EditorHandler):
    """Records that this user has started the state editor tutorial."""

    @acl_decorators.can_play_exploration
    def post(self, unused_exploration_id):
        """Handles GET requests."""
        user_services.record_user_started_state_editor_tutorial(self.user_id)
        self.render_json({})


class EditorAutosaveHandler(ExplorationHandler):
    """Handles requests from the editor for draft autosave."""

    @acl_decorators.can_save_exploration
    def put(self, exploration_id):
        """Handles PUT requests for draft updation."""
        # Raise an Exception if the draft change list fails non-strict
        # validation.
        try:
            change_list_dict = self.payload.get('change_list')
            change_list = [
                exp_domain.ExplorationChange(change)
                for change in change_list_dict]
        except utils.ValidationError as e:
            # We leave any pre-existing draft changes in the datastore.
            raise self.InvalidInputException(e)

        version = self.payload.get('version')
        exploration_rights = rights_manager.get_exploration_rights(
            exploration_id)
        can_edit = rights_manager.check_can_edit_activity(
            self.user, exploration_rights)
        can_voiceover = rights_manager.check_can_voiceover_activity(
            self.user, exploration_rights)

        try:
            if can_edit:
                exp_services.create_or_update_draft(
                    exploration_id, self.user_id, change_list, version,
                    datetime.datetime.utcnow())
            elif can_voiceover:
                exp_services.create_or_update_draft(
                    exploration_id, self.user_id, change_list, version,
                    datetime.datetime.utcnow(), is_by_voice_artist=True)
        except utils.ValidationError as e:
            # We leave any pre-existing draft changes in the datastore.
            raise self.InvalidInputException(e)

        exp_user_data = exp_services.get_user_exploration_data(
            self.user_id, exploration_id)
        # If the draft_change_list_id is False, have the user discard the draft
        # changes. We save the draft to the datastore even if the version is
        # invalid, so that it is available for recovery later.
        self.render_json({
            'draft_change_list_id': exp_user_data['draft_change_list_id'],
            'is_version_of_draft_valid': exp_services.is_version_of_draft_valid(
                exploration_id, version)})

    @acl_decorators.can_save_exploration
    def post(self, exploration_id):
        """Handles POST request for discarding draft changes."""
        exp_services.discard_draft(exploration_id, self.user_id)
        self.render_json({})


class StateAnswerStatisticsHandler(EditorHandler):
    """Returns basic learner answer statistics for a state."""

    GET_HANDLER_ERROR_RETURN_TYPE = feconf.HANDLER_TYPE_JSON

    @acl_decorators.can_view_exploration_stats
    def get(self, exploration_id):
        """Handles GET requests."""
        current_exploration = exp_fetchers.get_exploration_by_id(exploration_id)

        top_state_answers = stats_services.get_top_state_answer_stats_multi(
            exploration_id, current_exploration.states)
        top_state_interaction_ids = {
            state_name: current_exploration.states[state_name].interaction.id
            for state_name in top_state_answers
        }
        self.render_json({
            'answers': top_state_answers,
            'interaction_ids': top_state_interaction_ids,
        })


class TopUnresolvedAnswersHandler(EditorHandler):
    """Returns a list of top N unresolved answers."""

    GET_HANDLER_ERROR_RETURN_TYPE = feconf.HANDLER_TYPE_JSON

    @acl_decorators.can_edit_exploration
    def get(self, exploration_id):
        """Handles GET requests for unresolved answers."""
        state_name = self.request.get('state_name')
        if not state_name:
            raise self.PageNotFoundException

        unresolved_answers_with_frequency = (
            stats_services.get_top_state_unresolved_answers(
                exploration_id, state_name))

        self.render_json({
            'unresolved_answers': unresolved_answers_with_frequency
        })


class LearnerAnswerInfoHandler(EditorHandler):
    """Handles the learner answer info for an exploration state."""

    GET_HANDLER_ERROR_RETURN_TYPE = feconf.HANDLER_TYPE_JSON

    @acl_decorators.can_play_entity
    def get(self, entity_type, entity_id):
        """Handles the GET requests for learner answer info for an
        exploration state.
        """
        if not constants.ENABLE_SOLICIT_ANSWER_DETAILS_FEATURE:
            raise self.PageNotFoundException

        learner_answer_info_data = []

        if entity_type == feconf.ENTITY_TYPE_EXPLORATION:
            exp = exp_fetchers.get_exploration_by_id(entity_id)
            for state_name in exp.states:
                state_reference = (
                    stats_services.get_state_reference_for_exploration(
                        entity_id, state_name))
                learner_answer_details = (
                    stats_services.get_learner_answer_details(
                        feconf.ENTITY_TYPE_EXPLORATION, state_reference))
                if learner_answer_details is not None:
                    learner_answer_info_data.append({
                        'state_name': state_name,
                        'interaction_id': learner_answer_details.interaction_id,
                        'customization_args': exp.states[state_name].interaction
                                              .to_dict()['customization_args'],
                        'learner_answer_info_dicts': [
                            learner_answer_info.to_dict() for
                            learner_answer_info in
                            learner_answer_details.learner_answer_info_list]
                    })
        elif entity_type == feconf.ENTITY_TYPE_QUESTION:
            question = question_services.get_question_by_id(entity_id)
            state_reference = stats_services.get_state_reference_for_question(
                entity_id)
            learner_answer_details = stats_services.get_learner_answer_details(
                feconf.ENTITY_TYPE_QUESTION, state_reference)
            if learner_answer_details is not None:
                learner_answer_info_dicts = [
                    learner_answer_info.to_dict() for learner_answer_info in
                    learner_answer_details.learner_answer_info_list]
            learner_answer_info_data = {
                'interaction_id': learner_answer_details.interaction_id,
                'customization_args': question.question_state_data.interaction
                                      .to_dict()['customization_args'],
                'learner_answer_info_dicts': learner_answer_info_dicts
            }

        self.render_json({
            'learner_answer_info_data': learner_answer_info_data
        })

    @acl_decorators.can_edit_entity
    def delete(self, entity_type, entity_id):
        """Deletes the learner answer info by the given id."""

        if not constants.ENABLE_SOLICIT_ANSWER_DETAILS_FEATURE:
            raise self.PageNotFoundException

        if entity_type == feconf.ENTITY_TYPE_EXPLORATION:
            state_name = self.request.get('state_name')
            if not state_name:
                raise self.InvalidInputException
            state_reference = (
                stats_services.get_state_reference_for_exploration(
                    entity_id, state_name))
        elif entity_type == feconf.ENTITY_TYPE_QUESTION:
            state_reference = (
                stats_services.get_state_reference_for_question(
                    entity_id))
        learner_answer_info_id = self.request.get('learner_answer_info_id')
        if not learner_answer_info_id:
            raise self.PageNotFoundException
        stats_services.delete_learner_answer_info(
            entity_type, state_reference, learner_answer_info_id)
        self.render_json({})<|MERGE_RESOLUTION|>--- conflicted
+++ resolved
@@ -208,13 +208,8 @@
                     self.user, exploration_rights)),
             'can_unpublish': rights_manager.check_can_unpublish_activity(
                 self.user, exploration_rights),
-<<<<<<< HEAD
-            'can_assign_voiceartist':
-                rights_manager.check_can_modify_voiceartist_in_activity(
-=======
             'can_assign_voice_artist':
                 rights_manager.check_can_modify_voice_artist_in_activity(
->>>>>>> 9d781fe0
                     self.user, exploration_rights),
         })
         self.render_json(self.values)
