--- conflicted
+++ resolved
@@ -148,11 +148,6 @@
             instance_id, strict=False)
 
 
-<<<<<<< HEAD
-class ExplorationInCollectionCompletionModel(base_models.BaseModel):
-    """Stores all explorations which have been completed within the context of
-    a collection.
-=======
 class CollectionProgressModel(base_models.BaseModel):
     """Stores progress a user has made within a collection, including all
     explorations which have been completed within the context of the collection.
@@ -165,22 +160,15 @@
     ensure both the user and collection it is associated with still exist within
     the data store, otherwise it should remove the instance of the completion
     model.
->>>>>>> 6c9c8fcd
     """
 
     # The user id.
     user_id = ndb.StringProperty(required=True, indexed=True)
     # The collection id.
     collection_id = ndb.StringProperty(required=True, indexed=True)
-<<<<<<< HEAD
-    # Contains the list of explorations which have been completed within the
-    # context of the collection specified by the above ID.
-    context = ndb.JsonProperty(required=True, indexed=False, default={})
-=======
     # The list of explorations which have been completed within the context of
     # the collection represented by collection_id.
     completed_explorations = ndb.StringProperty(repeated=True)
->>>>>>> 6c9c8fcd
 
     @classmethod
     def _generate_id(cls, user_id, collection_id):
@@ -188,12 +176,7 @@
 
     @classmethod
     def create(cls, user_id, collection_id):
-<<<<<<< HEAD
-        """Creates a new ExplorationInCollectionCompletionModel entry and
-        returns it.
-=======
         """Creates a new CollectionProgressModel entry and returns it.
->>>>>>> 6c9c8fcd
 
         Note: the client is responsible for actually saving this entity to the
         datastore.
@@ -204,30 +187,17 @@
 
     @classmethod
     def get(cls, user_id, collection_id):
-<<<<<<< HEAD
-        """Gets the ExplorationInCollectionCompletionModel for the given ids.
-        """
-        instance_id = cls._generate_id(user_id, collection_id)
-        return super(ExplorationInCollectionCompletionModel, cls).get(
-=======
         """Gets the CollectionProgressModel for the given ids."""
 
         instance_id = cls._generate_id(user_id, collection_id)
         return super(CollectionProgressModel, cls).get(
->>>>>>> 6c9c8fcd
             instance_id, strict=False)
 
     @classmethod
     def get_or_create(cls, user_id, collection_id):
-<<<<<<< HEAD
-        """Gets the ExplorationInCollectionCompletionModel for the given ids,
-        or creates a new entry with the given IDs if no such instance yet
-        exists within the data store.
-=======
         """Gets the CollectionProgressModel for the given ids, or creates a new
         entry with the given ids if no such instance yet exists within the data
         store.
->>>>>>> 6c9c8fcd
         """
         instance_model = cls.get(user_id, collection_id)
         if instance_model:
